--- conflicted
+++ resolved
@@ -649,9 +649,11 @@
 .. c:function:: Py_UNICODE* PyUnicode_AsUnicode(PyObject *unicode)
 
    Return a read-only pointer to the Unicode object's internal
-   :c:type:`Py_UNICODE` buffer, *NULL* if *unicode* is not a Unicode object.
-   This will create the :c:type:`Py_UNICODE` representation of the object if it
-   is not yet available.
+   :c:type:`Py_UNICODE` buffer, or *NULL* on error. This will create the
+   :c:type:`Py_UNICODE*` representation of the object if it is not yet
+   available. Note that the resulting :c:type:`Py_UNICODE` string may contain
+   embedded null characters, which would cause the string to be truncated when
+   used in most C functions.
 
    Please migrate to using :c:func:`PyUnicode_AsUCS4`,
    :c:func:`PyUnicode_Substring`, :c:func:`PyUnicode_ReadChar` or similar new
@@ -668,17 +670,11 @@
 .. c:function:: Py_UNICODE* PyUnicode_AsUnicodeAndSize(PyObject *unicode, Py_ssize_t *size)
 
    Like :c:func:`PyUnicode_AsUnicode`, but also saves the :c:func:`Py_UNICODE`
-   array length in *size*.
-
-<<<<<<< HEAD
-   .. versionadded:: 3.3
-=======
-   Return a read-only pointer to the Unicode object's internal
-   :c:type:`Py_UNICODE` buffer, *NULL* if *unicode* is not a Unicode object.
-   Note that the resulting :c:type:`Py_UNICODE*` string may contain embedded
-   null characters, which would cause the string to be truncated when used in
-   most C functions.
->>>>>>> 6fbd525e
+   array length in *size*. Note that the resulting :c:type:`Py_UNICODE*` string
+   may contain embedded null characters, which would cause the string to be
+   truncated when used in most C functions.
+
+   .. versionadded:: 3.3
 
 
 .. c:function:: Py_UNICODE* PyUnicode_AsUnicodeCopy(PyObject *unicode)
@@ -686,9 +682,9 @@
    Create a copy of a Unicode string ending with a nul character. Return *NULL*
    and raise a :exc:`MemoryError` exception on memory allocation failure,
    otherwise return a new allocated buffer (use :c:func:`PyMem_Free` to free
-   the buffer). Note that the resulting :c:type:`Py_UNICODE*` string may contain
-   embedded null characters, which would cause the string to be truncated when
-   used in most C functions.
+   the buffer). Note that the resulting :c:type:`Py_UNICODE*` string may
+   contain embedded null characters, which would cause the string to be
+   truncated when used in most C functions.
 
    .. versionadded:: 3.2
 
@@ -861,9 +857,9 @@
    Copy the Unicode object contents into the :c:type:`wchar_t` buffer *w*.  At most
    *size* :c:type:`wchar_t` characters are copied (excluding a possibly trailing
    0-termination character).  Return the number of :c:type:`wchar_t` characters
-   copied or -1 in case of an error.  Note that the resulting :c:type:`wchar_t`
+   copied or -1 in case of an error.  Note that the resulting :c:type:`wchar_t*`
    string may or may not be 0-terminated.  It is the responsibility of the caller
-   to make sure that the :c:type:`wchar_t` string is 0-terminated in case this is
+   to make sure that the :c:type:`wchar_t*` string is 0-terminated in case this is
    required by the application. Also, note that the :c:type:`wchar_t*` string
    might contain null characters, which would cause the string to be truncated
    when used with most C functions.
@@ -879,7 +875,7 @@
    Returns a buffer allocated by :c:func:`PyMem_Alloc` (use
    :c:func:`PyMem_Free` to free it) on success. On error, returns *NULL*,
    *\*size* is undefined and raises a :exc:`MemoryError`. Note that the
-   resulting :c:type:`wchar_t*` string might contain null characters, which
+   resulting :c:type:`wchar_t` string might contain null characters, which
    would cause the string to be truncated when used with most C functions.
 
    .. versionadded:: 3.2
