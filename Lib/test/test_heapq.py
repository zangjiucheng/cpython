--- conflicted
+++ resolved
@@ -319,9 +319,6 @@
     return chain(map(lambda x:x, R(Ig(G(seqn)))))
 
 
-<<<<<<< HEAD
-class TestErrorHandling:
-=======
 class SideEffectLT:
     def __init__(self, value, heap):
         self.value = value
@@ -332,9 +329,7 @@
         return self.value < other.value
 
 
-class TestErrorHandling(TestCase):
-    module = None
->>>>>>> 44d52149
+class TestErrorHandling:
 
     def test_non_sequence(self):
         for f in (self.module.heapify, self.module.heappop):
