--- conflicted
+++ resolved
@@ -70,7 +70,6 @@
         msg = 'escape'
         self.assertRaisesRegex(ValueError, msg, self.loads, s)
 
-<<<<<<< HEAD
     def test_invalid_input_type(self):
         msg = 'the JSON object must be str'
         for value in [1, 3.14, b'bytes', b'\xff\x00', [], {}, None]:
@@ -91,11 +90,10 @@
         bom_in_str = '"{}"'.format(''.encode('utf-8-sig').decode('utf-8'))
         self.assertEqual(self.loads(bom_in_str), '\ufeff')
         self.assertEqual(self.json.load(StringIO(bom_in_str)), '\ufeff')
-=======
+
     def test_negative_index(self):
         d = self.json.JSONDecoder()
         self.assertRaises(ValueError, d.raw_decode, 'a'*42, -50000)
->>>>>>> 156285c3
 
 class TestPyDecode(TestDecode, PyTest): pass
 class TestCDecode(TestDecode, CTest): pass