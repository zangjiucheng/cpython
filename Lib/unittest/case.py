"""Test case implementation"""

import sys
import functools
import difflib
import pprint
import re
import warnings
import collections

from . import result
from .util import (strclass, safe_repr, sorted_list_difference,
                   unorderable_list_difference, _count_diff_all_purpose,
                   _count_diff_hashable)

__unittest = True


DIFF_OMITTED = ('\nDiff is %s characters long. '
                 'Set self.maxDiff to None to see it.')

class SkipTest(Exception):
    """
    Raise this exception in a test to skip it.

    Usually you can use TestResult.skip() or one of the skipping decorators
    instead of raising this directly.
    """

class _ExpectedFailure(Exception):
    """
    Raise this when a test is expected to fail.

    This is an implementation detail.
    """

    def __init__(self, exc_info):
        super(_ExpectedFailure, self).__init__()
        self.exc_info = exc_info

class _UnexpectedSuccess(Exception):
    """
    The test was supposed to fail, but it didn't!
    """


class _Outcome(object):
    def __init__(self):
        self.success = True
        self.skipped = None
        self.unexpectedSuccess = None
        self.expectedFailure = None
        self.errors = []
        self.failures = []


def _id(obj):
    return obj

def skip(reason):
    """
    Unconditionally skip a test.
    """
    def decorator(test_item):
        if not (isinstance(test_item, type) and issubclass(test_item, TestCase)):
            @functools.wraps(test_item)
            def skip_wrapper(*args, **kwargs):
                raise SkipTest(reason)
            test_item = skip_wrapper

        test_item.__unittest_skip__ = True
        test_item.__unittest_skip_why__ = reason
        return test_item
    return decorator

def skipIf(condition, reason):
    """
    Skip a test if the condition is true.
    """
    if condition:
        return skip(reason)
    return _id

def skipUnless(condition, reason):
    """
    Skip a test unless the condition is true.
    """
    if not condition:
        return skip(reason)
    return _id


def expectedFailure(func):
    @functools.wraps(func)
    def wrapper(*args, **kwargs):
        try:
            func(*args, **kwargs)
        except Exception:
            raise _ExpectedFailure(sys.exc_info())
        raise _UnexpectedSuccess
    return wrapper


class _AssertRaisesBaseContext(object):

    def __init__(self, expected, test_case, callable_obj=None,
                  expected_regex=None):
        self.expected = expected
        self.failureException = test_case.failureException
        if callable_obj is not None:
            try:
                self.obj_name = callable_obj.__name__
            except AttributeError:
                self.obj_name = str(callable_obj)
        else:
            self.obj_name = None
        if isinstance(expected_regex, (bytes, str)):
            expected_regex = re.compile(expected_regex)
        self.expected_regex = expected_regex


class _AssertRaisesContext(_AssertRaisesBaseContext):
    """A context manager used to implement TestCase.assertRaises* methods."""

    def __enter__(self):
        return self

    def __exit__(self, exc_type, exc_value, tb):
        if exc_type is None:
            try:
                exc_name = self.expected.__name__
            except AttributeError:
                exc_name = str(self.expected)
            if self.obj_name:
                raise self.failureException("{0} not raised by {1}"
                    .format(exc_name, self.obj_name))
            else:
                raise self.failureException("{0} not raised"
                    .format(exc_name))
        if not issubclass(exc_type, self.expected):
            # let unexpected exceptions pass through
            return False
        # store exception, without traceback, for later retrieval
        self.exception = exc_value.with_traceback(None)
        if self.expected_regex is None:
            return True

        expected_regex = self.expected_regex
        if not expected_regex.search(str(exc_value)):
            raise self.failureException('"%s" does not match "%s"' %
                     (expected_regex.pattern, str(exc_value)))
        return True


class _AssertWarnsContext(_AssertRaisesBaseContext):
    """A context manager used to implement TestCase.assertWarns* methods."""

    def __enter__(self):
        # The __warningregistry__'s need to be in a pristine state for tests
        # to work properly.
        for v in sys.modules.values():
            if getattr(v, '__warningregistry__', None):
                v.__warningregistry__ = {}
        self.warnings_manager = warnings.catch_warnings(record=True)
        self.warnings = self.warnings_manager.__enter__()
        warnings.simplefilter("always", self.expected)
        return self

    def __exit__(self, exc_type, exc_value, tb):
        self.warnings_manager.__exit__(exc_type, exc_value, tb)
        if exc_type is not None:
            # let unexpected exceptions pass through
            return
        try:
            exc_name = self.expected.__name__
        except AttributeError:
            exc_name = str(self.expected)
        first_matching = None
        for m in self.warnings:
            w = m.message
            if not isinstance(w, self.expected):
                continue
            if first_matching is None:
                first_matching = w
            if (self.expected_regex is not None and
                not self.expected_regex.search(str(w))):
                continue
            # store warning for later retrieval
            self.warning = w
            self.filename = m.filename
            self.lineno = m.lineno
            return
        # Now we simply try to choose a helpful failure message
        if first_matching is not None:
            raise self.failureException('"%s" does not match "%s"' %
                     (self.expected_regex.pattern, str(first_matching)))
        if self.obj_name:
            raise self.failureException("{0} not triggered by {1}"
                .format(exc_name, self.obj_name))
        else:
            raise self.failureException("{0} not triggered"
                .format(exc_name))


class _TypeEqualityDict(object):

    def __init__(self, testcase):
        self.testcase = testcase
        self._store = {}

    def __setitem__(self, key, value):
        self._store[key] = value

    def __getitem__(self, key):
        value = self._store[key]
        if isinstance(value, str):
            return getattr(self.testcase, value)
        return value

    def get(self, key, default=None):
        if key in self._store:
            return self[key]
        return default


class TestCase(object):
    """A class whose instances are single test cases.

    By default, the test code itself should be placed in a method named
    'runTest'.

    If the fixture may be used for many test cases, create as
    many test methods as are needed. When instantiating such a TestCase
    subclass, specify in the constructor arguments the name of the test method
    that the instance is to execute.

    Test authors should subclass TestCase for their own tests. Construction
    and deconstruction of the test's environment ('fixture') can be
    implemented by overriding the 'setUp' and 'tearDown' methods respectively.

    If it is necessary to override the __init__ method, the base class
    __init__ method must always be called. It is important that subclasses
    should not change the signature of their __init__ method, since instances
    of the classes are instantiated automatically by parts of the framework
    in order to be run.
    """

    # This attribute determines which exception will be raised when
    # the instance's assertion methods fail; test methods raising this
    # exception will be deemed to have 'failed' rather than 'errored'

    failureException = AssertionError

    # This attribute determines whether long messages (including repr of
    # objects used in assert methods) will be printed on failure in *addition*
    # to any explicit message passed.

    longMessage = True

    # This attribute sets the maximum length of a diff in failure messages
    # by assert methods using difflib. It is looked up as an instance attribute
    # so can be configured by individual tests if required.

    maxDiff = 80*8

    # Attribute used by TestSuite for classSetUp

    _classSetupFailed = False

    def __init__(self, methodName='runTest'):
        """Create an instance of the class that will use the named test
           method when executed. Raises a ValueError if the instance does
           not have a method with the specified name.
        """
        self._testMethodName = methodName
        self._outcomeForDoCleanups = None
        self._testMethodDoc = 'No test'
        try:
            testMethod = getattr(self, methodName)
        except AttributeError:
            if methodName != 'runTest':
                # we allow instantiation with no explicit method name
                # but not an *incorrect* or missing method name
                raise ValueError("no such test method in %s: %s" %
                      (self.__class__, methodName))
        else:
            self._testMethodDoc = testMethod.__doc__
        self._cleanups = []

        # Map types to custom assertEqual functions that will compare
        # instances of said type in more detail to generate a more useful
        # error message.
        self._type_equality_funcs = _TypeEqualityDict(self)
        self.addTypeEqualityFunc(dict, 'assertDictEqual')
        self.addTypeEqualityFunc(list, 'assertListEqual')
        self.addTypeEqualityFunc(tuple, 'assertTupleEqual')
        self.addTypeEqualityFunc(set, 'assertSetEqual')
        self.addTypeEqualityFunc(frozenset, 'assertSetEqual')
        self.addTypeEqualityFunc(str, 'assertMultiLineEqual')

    def addTypeEqualityFunc(self, typeobj, function):
        """Add a type specific assertEqual style function to compare a type.

        This method is for use by TestCase subclasses that need to register
        their own type equality functions to provide nicer error messages.

        Args:
            typeobj: The data type to call this function on when both values
                    are of the same type in assertEqual().
            function: The callable taking two arguments and an optional
                    msg= argument that raises self.failureException with a
                    useful error message when the two arguments are not equal.
        """
        self._type_equality_funcs[typeobj] = function

    def addCleanup(self, function, *args, **kwargs):
        """Add a function, with arguments, to be called when the test is
        completed. Functions added are called on a LIFO basis and are
        called after tearDown on test failure or success.

        Cleanup items are called even if setUp fails (unlike tearDown)."""
        self._cleanups.append((function, args, kwargs))

    def setUp(self):
        "Hook method for setting up the test fixture before exercising it."
        pass

    def tearDown(self):
        "Hook method for deconstructing the test fixture after testing it."
        pass

    @classmethod
    def setUpClass(cls):
        "Hook method for setting up class fixture before running tests in the class."

    @classmethod
    def tearDownClass(cls):
        "Hook method for deconstructing the class fixture after running all tests in the class."

    def countTestCases(self):
        return 1

    def defaultTestResult(self):
        return result.TestResult()

    def shortDescription(self):
        """Returns a one-line description of the test, or None if no
        description has been provided.

        The default implementation of this method returns the first line of
        the specified test method's docstring.
        """
        doc = self._testMethodDoc
        return doc and doc.split("\n")[0].strip() or None


    def id(self):
        return "%s.%s" % (strclass(self.__class__), self._testMethodName)

    def __eq__(self, other):
        if type(self) is not type(other):
            return NotImplemented

        return self._testMethodName == other._testMethodName

    def __hash__(self):
        return hash((type(self), self._testMethodName))

    def __str__(self):
        return "%s (%s)" % (self._testMethodName, strclass(self.__class__))

    def __repr__(self):
        return "<%s testMethod=%s>" % \
               (strclass(self.__class__), self._testMethodName)

    def _addSkip(self, result, reason):
        addSkip = getattr(result, 'addSkip', None)
        if addSkip is not None:
            addSkip(self, reason)
        else:
            warnings.warn("TestResult has no addSkip method, skips not reported",
                          RuntimeWarning, 2)
            result.addSuccess(self)

    def _executeTestPart(self, function, outcome, isTest=False):
        try:
            function()
        except KeyboardInterrupt:
            raise
        except SkipTest as e:
            outcome.success = False
            outcome.skipped = str(e)
        except _UnexpectedSuccess:
            exc_info = sys.exc_info()
            outcome.success = False
            if isTest:
                outcome.unexpectedSuccess = exc_info
            else:
                outcome.errors.append(exc_info)
        except _ExpectedFailure:
            outcome.success = False
            exc_info = sys.exc_info()
            if isTest:
                outcome.expectedFailure = exc_info
            else:
                outcome.errors.append(exc_info)
        except self.failureException:
            outcome.success = False
            outcome.failures.append(sys.exc_info())
            exc_info = sys.exc_info()
        except:
            outcome.success = False
            outcome.errors.append(sys.exc_info())

    def run(self, result=None):
        orig_result = result
        if result is None:
            result = self.defaultTestResult()
            startTestRun = getattr(result, 'startTestRun', None)
            if startTestRun is not None:
                startTestRun()

        result.startTest(self)

        testMethod = getattr(self, self._testMethodName)
        if (getattr(self.__class__, "__unittest_skip__", False) or
            getattr(testMethod, "__unittest_skip__", False)):
            # If the class or method was skipped.
            try:
                skip_why = (getattr(self.__class__, '__unittest_skip_why__', '')
                            or getattr(testMethod, '__unittest_skip_why__', ''))
                self._addSkip(result, skip_why)
            finally:
                result.stopTest(self)
            return
        try:
            outcome = _Outcome()
            self._outcomeForDoCleanups = outcome

            self._executeTestPart(self.setUp, outcome)
            if outcome.success:
                self._executeTestPart(testMethod, outcome, isTest=True)
                self._executeTestPart(self.tearDown, outcome)

            self.doCleanups()
            if outcome.success:
                result.addSuccess(self)
            else:
                if outcome.skipped is not None:
                    self._addSkip(result, outcome.skipped)
                for exc_info in outcome.errors:
                    result.addError(self, exc_info)
                for exc_info in outcome.failures:
                    result.addFailure(self, exc_info)
                if outcome.unexpectedSuccess is not None:
                    addUnexpectedSuccess = getattr(result, 'addUnexpectedSuccess', None)
                    if addUnexpectedSuccess is not None:
                        addUnexpectedSuccess(self)
                    else:
                        warnings.warn("TestResult has no addUnexpectedSuccess method, reporting as failures",
                                      RuntimeWarning)
                        result.addFailure(self, outcome.unexpectedSuccess)

                if outcome.expectedFailure is not None:
                    addExpectedFailure = getattr(result, 'addExpectedFailure', None)
                    if addExpectedFailure is not None:
                        addExpectedFailure(self, outcome.expectedFailure)
                    else:
                        warnings.warn("TestResult has no addExpectedFailure method, reporting as passes",
                                      RuntimeWarning)
                        result.addSuccess(self)
            return result
        finally:
            result.stopTest(self)
            if orig_result is None:
                stopTestRun = getattr(result, 'stopTestRun', None)
                if stopTestRun is not None:
                    stopTestRun()

    def doCleanups(self):
        """Execute all cleanup functions. Normally called for you after
        tearDown."""
        outcome = self._outcomeForDoCleanups or _Outcome()
        while self._cleanups:
            function, args, kwargs = self._cleanups.pop()
            part = lambda: function(*args, **kwargs)
            self._executeTestPart(part, outcome)

        # return this for backwards compatibility
        # even though we no longer us it internally
        return outcome.success

    def __call__(self, *args, **kwds):
        return self.run(*args, **kwds)

    def debug(self):
        """Run the test without collecting errors in a TestResult"""
        self.setUp()
        getattr(self, self._testMethodName)()
        self.tearDown()
        while self._cleanups:
            function, args, kwargs = self._cleanups.pop(-1)
            function(*args, **kwargs)

    def skipTest(self, reason):
        """Skip this test."""
        raise SkipTest(reason)

    def fail(self, msg=None):
        """Fail immediately, with the given message."""
        raise self.failureException(msg)

    def assertFalse(self, expr, msg=None):
        """Check that the expression is false."""
        if expr:
            msg = self._formatMessage(msg, "%s is not false" % safe_repr(expr))
            raise self.failureException(msg)

    def assertTrue(self, expr, msg=None):
        """Check that the expression is true."""
        if not expr:
            msg = self._formatMessage(msg, "%s is not true" % safe_repr(expr))
            raise self.failureException(msg)

    def _formatMessage(self, msg, standardMsg):
        """Honour the longMessage attribute when generating failure messages.
        If longMessage is False this means:
        * Use only an explicit message if it is provided
        * Otherwise use the standard message for the assert

        If longMessage is True:
        * Use the standard message
        * If an explicit message is provided, plus ' : ' and the explicit message
        """
        if not self.longMessage:
            return msg or standardMsg
        if msg is None:
            return standardMsg
        try:
            # don't switch to '{}' formatting in Python 2.X
            # it changes the way unicode input is handled
            return '%s : %s' % (standardMsg, msg)
        except UnicodeDecodeError:
            return  '%s : %s' % (safe_repr(standardMsg), safe_repr(msg))


    def assertRaises(self, excClass, callableObj=None, *args, **kwargs):
        """Fail unless an exception of class excClass is thrown
           by callableObj when invoked with arguments args and keyword
           arguments kwargs. If a different type of exception is
           thrown, it will not be caught, and the test case will be
           deemed to have suffered an error, exactly as for an
           unexpected exception.

           If called with callableObj omitted or None, will return a
           context object used like this::

                with self.assertRaises(SomeException):
                    do_something()

           The context manager keeps a reference to the exception as
           the 'exception' attribute. This allows you to inspect the
           exception after the assertion::

               with self.assertRaises(SomeException) as cm:
                   do_something()
               the_exception = cm.exception
               self.assertEqual(the_exception.error_code, 3)
        """
        context = _AssertRaisesContext(excClass, self, callableObj)
        if callableObj is None:
            return context
        with context:
            callableObj(*args, **kwargs)

    def assertWarns(self, expected_warning, callable_obj=None, *args, **kwargs):
        """Fail unless a warning of class warnClass is triggered
           by callableObj when invoked with arguments args and keyword
           arguments kwargs.  If a different type of warning is
           triggered, it will not be handled: depending on the other
           warning filtering rules in effect, it might be silenced, printed
           out, or raised as an exception.

           If called with callableObj omitted or None, will return a
           context object used like this::

                with self.assertWarns(SomeWarning):
                    do_something()

           The context manager keeps a reference to the first matching
           warning as the 'warning' attribute; similarly, the 'filename'
           and 'lineno' attributes give you information about the line
           of Python code from which the warning was triggered.
           This allows you to inspect the warning after the assertion::

               with self.assertWarns(SomeWarning) as cm:
                   do_something()
               the_warning = cm.warning
               self.assertEqual(the_warning.some_attribute, 147)
        """
        context = _AssertWarnsContext(expected_warning, self, callable_obj)
        if callable_obj is None:
            return context
        with context:
            callable_obj(*args, **kwargs)

    def _getAssertEqualityFunc(self, first, second):
        """Get a detailed comparison function for the types of the two args.

        Returns: A callable accepting (first, second, msg=None) that will
        raise a failure exception if first != second with a useful human
        readable error message for those types.
        """
        #
        # NOTE(gregory.p.smith): I considered isinstance(first, type(second))
        # and vice versa.  I opted for the conservative approach in case
        # subclasses are not intended to be compared in detail to their super
        # class instances using a type equality func.  This means testing
        # subtypes won't automagically use the detailed comparison.  Callers
        # should use their type specific assertSpamEqual method to compare
        # subclasses if the detailed comparison is desired and appropriate.
        # See the discussion in http://bugs.python.org/issue2578.
        #
        if type(first) is type(second):
            asserter = self._type_equality_funcs.get(type(first))
            if asserter is not None:
                return asserter

        return self._baseAssertEqual

    def _baseAssertEqual(self, first, second, msg=None):
        """The default assertEqual implementation, not type specific."""
        if not first == second:
            standardMsg = '%s != %s' % (safe_repr(first), safe_repr(second))
            msg = self._formatMessage(msg, standardMsg)
            raise self.failureException(msg)

    def assertEqual(self, first, second, msg=None):
        """Fail if the two objects are unequal as determined by the '=='
           operator.
        """
        assertion_func = self._getAssertEqualityFunc(first, second)
        assertion_func(first, second, msg=msg)

    def assertNotEqual(self, first, second, msg=None):
        """Fail if the two objects are equal as determined by the '=='
           operator.
        """
        if not first != second:
            msg = self._formatMessage(msg, '%s == %s' % (safe_repr(first),
                                                          safe_repr(second)))
            raise self.failureException(msg)

    def assertAlmostEqual(self, first, second, places=None, msg=None,
                          delta=None):
        """Fail if the two objects are unequal as determined by their
           difference rounded to the given number of decimal places
           (default 7) and comparing to zero, or by comparing that the
           between the two objects is more than the given delta.

           Note that decimal places (from zero) are usually not the same
           as significant digits (measured from the most signficant digit).

           If the two objects compare equal then they will automatically
           compare almost equal.
        """
        if first == second:
            # shortcut
            return
        if delta is not None and places is not None:
            raise TypeError("specify delta or places not both")

        if delta is not None:
            if abs(first - second) <= delta:
                return

            standardMsg = '%s != %s within %s delta' % (safe_repr(first),
                                                        safe_repr(second),
                                                        safe_repr(delta))
        else:
            if places is None:
                places = 7

            if round(abs(second-first), places) == 0:
                return

            standardMsg = '%s != %s within %r places' % (safe_repr(first),
                                                          safe_repr(second),
                                                          places)
        msg = self._formatMessage(msg, standardMsg)
        raise self.failureException(msg)

    def assertNotAlmostEqual(self, first, second, places=None, msg=None,
                             delta=None):
        """Fail if the two objects are equal as determined by their
           difference rounded to the given number of decimal places
           (default 7) and comparing to zero, or by comparing that the
           between the two objects is less than the given delta.

           Note that decimal places (from zero) are usually not the same
           as significant digits (measured from the most signficant digit).

           Objects that are equal automatically fail.
        """
        if delta is not None and places is not None:
            raise TypeError("specify delta or places not both")
        if delta is not None:
            if not (first == second) and abs(first - second) > delta:
                return
            standardMsg = '%s == %s within %s delta' % (safe_repr(first),
                                                        safe_repr(second),
                                                        safe_repr(delta))
        else:
            if places is None:
                places = 7
            if not (first == second) and round(abs(second-first), places) != 0:
                return
            standardMsg = '%s == %s within %r places' % (safe_repr(first),
                                                         safe_repr(second),
                                                         places)

        msg = self._formatMessage(msg, standardMsg)
        raise self.failureException(msg)


    def assertSequenceEqual(self, seq1, seq2, msg=None, seq_type=None):
        """An equality assertion for ordered sequences (like lists and tuples).

        For the purposes of this function, a valid ordered sequence type is one
        which can be indexed, has a length, and has an equality operator.

        Args:
            seq1: The first sequence to compare.
            seq2: The second sequence to compare.
            seq_type: The expected datatype of the sequences, or None if no
                    datatype should be enforced.
            msg: Optional message to use on failure instead of a list of
                    differences.
        """
        if seq_type != None:
            seq_type_name = seq_type.__name__
            if not isinstance(seq1, seq_type):
                raise self.failureException('First sequence is not a %s: %s'
                                        % (seq_type_name, safe_repr(seq1)))
            if not isinstance(seq2, seq_type):
                raise self.failureException('Second sequence is not a %s: %s'
                                        % (seq_type_name, safe_repr(seq2)))
        else:
            seq_type_name = "sequence"

        differing = None
        try:
            len1 = len(seq1)
        except (TypeError, NotImplementedError):
            differing = 'First %s has no length.    Non-sequence?' % (
                    seq_type_name)

        if differing is None:
            try:
                len2 = len(seq2)
            except (TypeError, NotImplementedError):
                differing = 'Second %s has no length.    Non-sequence?' % (
                        seq_type_name)

        if differing is None:
            if seq1 == seq2:
                return

            seq1_repr = safe_repr(seq1)
            seq2_repr = safe_repr(seq2)
            if len(seq1_repr) > 30:
                seq1_repr = seq1_repr[:30] + '...'
            if len(seq2_repr) > 30:
                seq2_repr = seq2_repr[:30] + '...'
            elements = (seq_type_name.capitalize(), seq1_repr, seq2_repr)
            differing = '%ss differ: %s != %s\n' % elements

            for i in range(min(len1, len2)):
                try:
                    item1 = seq1[i]
                except (TypeError, IndexError, NotImplementedError):
                    differing += ('\nUnable to index element %d of first %s\n' %
                                 (i, seq_type_name))
                    break

                try:
                    item2 = seq2[i]
                except (TypeError, IndexError, NotImplementedError):
                    differing += ('\nUnable to index element %d of second %s\n' %
                                 (i, seq_type_name))
                    break

                if item1 != item2:
                    differing += ('\nFirst differing element %d:\n%s\n%s\n' %
                                 (i, item1, item2))
                    break
            else:
                if (len1 == len2 and seq_type is None and
                    type(seq1) != type(seq2)):
                    # The sequences are the same, but have differing types.
                    return

            if len1 > len2:
                differing += ('\nFirst %s contains %d additional '
                             'elements.\n' % (seq_type_name, len1 - len2))
                try:
                    differing += ('First extra element %d:\n%s\n' %
                                  (len2, seq1[len2]))
                except (TypeError, IndexError, NotImplementedError):
                    differing += ('Unable to index element %d '
                                  'of first %s\n' % (len2, seq_type_name))
            elif len1 < len2:
                differing += ('\nSecond %s contains %d additional '
                             'elements.\n' % (seq_type_name, len2 - len1))
                try:
                    differing += ('First extra element %d:\n%s\n' %
                                  (len1, seq2[len1]))
                except (TypeError, IndexError, NotImplementedError):
                    differing += ('Unable to index element %d '
                                  'of second %s\n' % (len1, seq_type_name))
        standardMsg = differing
        diffMsg = '\n' + '\n'.join(
            difflib.ndiff(pprint.pformat(seq1).splitlines(),
                          pprint.pformat(seq2).splitlines()))

        standardMsg = self._truncateMessage(standardMsg, diffMsg)
        msg = self._formatMessage(msg, standardMsg)
        self.fail(msg)

    def _truncateMessage(self, message, diff):
        max_diff = self.maxDiff
        if max_diff is None or len(diff) <= max_diff:
            return message + diff
        return message + (DIFF_OMITTED % len(diff))

    def assertListEqual(self, list1, list2, msg=None):
        """A list-specific equality assertion.

        Args:
            list1: The first list to compare.
            list2: The second list to compare.
            msg: Optional message to use on failure instead of a list of
                    differences.

        """
        self.assertSequenceEqual(list1, list2, msg, seq_type=list)

    def assertTupleEqual(self, tuple1, tuple2, msg=None):
        """A tuple-specific equality assertion.

        Args:
            tuple1: The first tuple to compare.
            tuple2: The second tuple to compare.
            msg: Optional message to use on failure instead of a list of
                    differences.
        """
        self.assertSequenceEqual(tuple1, tuple2, msg, seq_type=tuple)

    def assertSetEqual(self, set1, set2, msg=None):
        """A set-specific equality assertion.

        Args:
            set1: The first set to compare.
            set2: The second set to compare.
            msg: Optional message to use on failure instead of a list of
                    differences.

        assertSetEqual uses ducktyping to support different types of sets, and
        is optimized for sets specifically (parameters must support a
        difference method).
        """
        try:
            difference1 = set1.difference(set2)
        except TypeError as e:
            self.fail('invalid type when attempting set difference: %s' % e)
        except AttributeError as e:
            self.fail('first argument does not support set difference: %s' % e)

        try:
            difference2 = set2.difference(set1)
        except TypeError as e:
            self.fail('invalid type when attempting set difference: %s' % e)
        except AttributeError as e:
            self.fail('second argument does not support set difference: %s' % e)

        if not (difference1 or difference2):
            return

        lines = []
        if difference1:
            lines.append('Items in the first set but not the second:')
            for item in difference1:
                lines.append(repr(item))
        if difference2:
            lines.append('Items in the second set but not the first:')
            for item in difference2:
                lines.append(repr(item))

        standardMsg = '\n'.join(lines)
        self.fail(self._formatMessage(msg, standardMsg))

    def assertIn(self, member, container, msg=None):
        """Just like self.assertTrue(a in b), but with a nicer default message."""
        if member not in container:
            standardMsg = '%s not found in %s' % (safe_repr(member),
                                                  safe_repr(container))
            self.fail(self._formatMessage(msg, standardMsg))

    def assertNotIn(self, member, container, msg=None):
        """Just like self.assertTrue(a not in b), but with a nicer default message."""
        if member in container:
            standardMsg = '%s unexpectedly found in %s' % (safe_repr(member),
                                                        safe_repr(container))
            self.fail(self._formatMessage(msg, standardMsg))

    def assertIs(self, expr1, expr2, msg=None):
        """Just like self.assertTrue(a is b), but with a nicer default message."""
        if expr1 is not expr2:
            standardMsg = '%s is not %s' % (safe_repr(expr1),
                                             safe_repr(expr2))
            self.fail(self._formatMessage(msg, standardMsg))

    def assertIsNot(self, expr1, expr2, msg=None):
        """Just like self.assertTrue(a is not b), but with a nicer default message."""
        if expr1 is expr2:
            standardMsg = 'unexpectedly identical: %s' % (safe_repr(expr1),)
            self.fail(self._formatMessage(msg, standardMsg))

    def assertDictEqual(self, d1, d2, msg=None):
        self.assertIsInstance(d1, dict, 'First argument is not a dictionary')
        self.assertIsInstance(d2, dict, 'Second argument is not a dictionary')

        if d1 != d2:
            standardMsg = '%s != %s' % (safe_repr(d1, True), safe_repr(d2, True))
            diff = ('\n' + '\n'.join(difflib.ndiff(
                           pprint.pformat(d1).splitlines(),
                           pprint.pformat(d2).splitlines())))
            standardMsg = self._truncateMessage(standardMsg, diff)
            self.fail(self._formatMessage(msg, standardMsg))

    def assertCountEqual(self, first, second, msg=None):
        """An unordered sequence comparison asserting that the same elements,
        regardless of order.  If the same element occurs more than once,
        it verifies that the elements occur the same number of times.

            self.assertEqual(Counter(list(first)),
                             Counter(list(second)))

         Example:
            - [0, 1, 1] and [1, 0, 1] compare equal.
            - [0, 0, 1] and [0, 1] compare unequal.

        """
        first_seq, second_seq = list(first), list(second)
        try:
            first = collections.Counter(first_seq)
            second = collections.Counter(second_seq)
        except TypeError:
            # Handle case with unhashable elements
            differences = _count_diff_all_purpose(first_seq, second_seq)
        else:
            if first == second:
                return
            differences = _count_diff_hashable(first_seq, second_seq)

        if differences:
            standardMsg = 'Element counts were not equal:\n'
            lines = ['First has %d, Second has %d:  %r' % diff for diff in differences]
            diffMsg = '\n'.join(lines)
            standardMsg = self._truncateMessage(standardMsg, diffMsg)
            msg = self._formatMessage(msg, standardMsg)
            self.fail(msg)

    def assertMultiLineEqual(self, first, second, msg=None):
        """Assert that two multi-line strings are equal."""
        self.assertIsInstance(first, str, 'First argument is not a string')
        self.assertIsInstance(second, str, 'Second argument is not a string')

        if first != second:
            firstlines = first.splitlines(True)
            secondlines = second.splitlines(True)
            if len(firstlines) == 1 and first.strip('\r\n') == first:
                firstlines = [first + '\n']
                secondlines = [second + '\n']
            standardMsg = '%s != %s' % (safe_repr(first, True),
                                        safe_repr(second, True))
            diff = '\n' + ''.join(difflib.ndiff(firstlines, secondlines))
            standardMsg = self._truncateMessage(standardMsg, diff)
            self.fail(self._formatMessage(msg, standardMsg))

    def assertLess(self, a, b, msg=None):
        """Just like self.assertTrue(a < b), but with a nicer default message."""
        if not a < b:
            standardMsg = '%s not less than %s' % (safe_repr(a), safe_repr(b))
            self.fail(self._formatMessage(msg, standardMsg))

    def assertLessEqual(self, a, b, msg=None):
        """Just like self.assertTrue(a <= b), but with a nicer default message."""
        if not a <= b:
            standardMsg = '%s not less than or equal to %s' % (safe_repr(a), safe_repr(b))
            self.fail(self._formatMessage(msg, standardMsg))

    def assertGreater(self, a, b, msg=None):
        """Just like self.assertTrue(a > b), but with a nicer default message."""
        if not a > b:
            standardMsg = '%s not greater than %s' % (safe_repr(a), safe_repr(b))
            self.fail(self._formatMessage(msg, standardMsg))

    def assertGreaterEqual(self, a, b, msg=None):
        """Just like self.assertTrue(a >= b), but with a nicer default message."""
        if not a >= b:
            standardMsg = '%s not greater than or equal to %s' % (safe_repr(a), safe_repr(b))
            self.fail(self._formatMessage(msg, standardMsg))

    def assertIsNone(self, obj, msg=None):
        """Same as self.assertTrue(obj is None), with a nicer default message."""
        if obj is not None:
            standardMsg = '%s is not None' % (safe_repr(obj),)
            self.fail(self._formatMessage(msg, standardMsg))

    def assertIsNotNone(self, obj, msg=None):
        """Included for symmetry with assertIsNone."""
        if obj is None:
            standardMsg = 'unexpectedly None'
            self.fail(self._formatMessage(msg, standardMsg))

    def assertIsInstance(self, obj, cls, msg=None):
        """Same as self.assertTrue(isinstance(obj, cls)), with a nicer
        default message."""
        if not isinstance(obj, cls):
            standardMsg = '%s is not an instance of %r' % (safe_repr(obj), cls)
            self.fail(self._formatMessage(msg, standardMsg))

    def assertNotIsInstance(self, obj, cls, msg=None):
        """Included for symmetry with assertIsInstance."""
        if isinstance(obj, cls):
            standardMsg = '%s is an instance of %r' % (safe_repr(obj), cls)
            self.fail(self._formatMessage(msg, standardMsg))

    def assertRaisesRegex(self, expected_exception, expected_regex,
                          callable_obj=None, *args, **kwargs):
        """Asserts that the message in a raised exception matches a regex.

        Args:
            expected_exception: Exception class expected to be raised.
            expected_regex: Regex (re pattern object or string) expected
                    to be found in error message.
            callable_obj: Function to be called.
            args: Extra args.
            kwargs: Extra kwargs.
        """
        context = _AssertRaisesContext(expected_exception, self, callable_obj,
                                       expected_regex)
        if callable_obj is None:
            return context
        with context:
            callable_obj(*args, **kwargs)

    def assertWarnsRegex(self, expected_warning, expected_regex,
                         callable_obj=None, *args, **kwargs):
        """Asserts that the message in a triggered warning matches a regexp.
        Basic functioning is similar to assertWarns() with the addition
        that only warnings whose messages also match the regular expression
        are considered successful matches.

        Args:
            expected_warning: Warning class expected to be triggered.
            expected_regex: Regex (re pattern object or string) expected
                    to be found in error message.
            callable_obj: Function to be called.
            args: Extra args.
            kwargs: Extra kwargs.
        """
        context = _AssertWarnsContext(expected_warning, self, callable_obj,
                                      expected_regex)
        if callable_obj is None:
            return context
        with context:
            callable_obj(*args, **kwargs)

    def assertRegex(self, text, expected_regex, msg=None):
        """Fail the test unless the text matches the regular expression."""
        if isinstance(expected_regex, (str, bytes)):
            assert expected_regex, "expected_regex must not be empty."
            expected_regex = re.compile(expected_regex)
        if not expected_regex.search(text):
            msg = msg or "Regex didn't match"
            msg = '%s: %r not found in %r' % (msg, expected_regex.pattern, text)
            raise self.failureException(msg)

    def assertNotRegex(self, text, unexpected_regex, msg=None):
        """Fail the test if the text matches the regular expression."""
        if isinstance(unexpected_regex, (str, bytes)):
            unexpected_regex = re.compile(unexpected_regex)
        match = unexpected_regex.search(text)
        if match:
            msg = msg or "Regex matched"
            msg = '%s: %r matches %r in %r' % (msg,
                                               text[match.start():match.end()],
                                               unexpected_regex.pattern,
                                               text)
            raise self.failureException(msg)


    def _deprecate(original_func):
        def deprecated_func(*args, **kwargs):
            warnings.warn(
                'Please use {0} instead.'.format(original_func.__name__),
                DeprecationWarning, 2)
            return original_func(*args, **kwargs)
        return deprecated_func

<<<<<<< HEAD
    # The fail* methods can be removed in 3.3, the 5 assert* methods will
    # have to stay around for a few more versions.  See #9424.
    assertEquals = _deprecate(assertEqual)
    assertNotEquals = _deprecate(assertNotEqual)
    assertAlmostEquals = _deprecate(assertAlmostEqual)
    assertNotAlmostEquals = _deprecate(assertNotAlmostEqual)
    assert_ = _deprecate(assertTrue)
=======
    # see #9424
    failUnlessEqual = assertEquals = _deprecate(assertEqual)
    failIfEqual = assertNotEquals = _deprecate(assertNotEqual)
    failUnlessAlmostEqual = assertAlmostEquals = _deprecate(assertAlmostEqual)
    failIfAlmostEqual = assertNotAlmostEquals = _deprecate(assertNotAlmostEqual)
    failUnless = assert_ = _deprecate(assertTrue)
    failUnlessRaises = _deprecate(assertRaises)
    failIf = _deprecate(assertFalse)
>>>>>>> 361467e5
    assertRaisesRegexp = _deprecate(assertRaisesRegex)
    assertRegexpMatches = _deprecate(assertRegex)



class FunctionTestCase(TestCase):
    """A test case that wraps a test function.

    This is useful for slipping pre-existing test functions into the
    unittest framework. Optionally, set-up and tidy-up functions can be
    supplied. As with TestCase, the tidy-up ('tearDown') function will
    always be called if the set-up ('setUp') function ran successfully.
    """

    def __init__(self, testFunc, setUp=None, tearDown=None, description=None):
        super(FunctionTestCase, self).__init__()
        self._setUpFunc = setUp
        self._tearDownFunc = tearDown
        self._testFunc = testFunc
        self._description = description

    def setUp(self):
        if self._setUpFunc is not None:
            self._setUpFunc()

    def tearDown(self):
        if self._tearDownFunc is not None:
            self._tearDownFunc()

    def runTest(self):
        self._testFunc()

    def id(self):
        return self._testFunc.__name__

    def __eq__(self, other):
        if not isinstance(other, self.__class__):
            return NotImplemented

        return self._setUpFunc == other._setUpFunc and \
               self._tearDownFunc == other._tearDownFunc and \
               self._testFunc == other._testFunc and \
               self._description == other._description

    def __ne__(self, other):
        return not self == other

    def __hash__(self):
        return hash((type(self), self._setUpFunc, self._tearDownFunc,
                     self._testFunc, self._description))

    def __str__(self):
        return "%s (%s)" % (strclass(self.__class__),
                            self._testFunc.__name__)

    def __repr__(self):
        return "<%s tec=%s>" % (strclass(self.__class__),
                                     self._testFunc)

    def shortDescription(self):
        if self._description is not None:
            return self._description
        doc = self._testFunc.__doc__
        return doc and doc.split("\n")[0].strip() or None<|MERGE_RESOLUTION|>--- conflicted
+++ resolved
@@ -1110,24 +1110,12 @@
             return original_func(*args, **kwargs)
         return deprecated_func
 
-<<<<<<< HEAD
-    # The fail* methods can be removed in 3.3, the 5 assert* methods will
-    # have to stay around for a few more versions.  See #9424.
+    # see #9424
     assertEquals = _deprecate(assertEqual)
     assertNotEquals = _deprecate(assertNotEqual)
     assertAlmostEquals = _deprecate(assertAlmostEqual)
     assertNotAlmostEquals = _deprecate(assertNotAlmostEqual)
     assert_ = _deprecate(assertTrue)
-=======
-    # see #9424
-    failUnlessEqual = assertEquals = _deprecate(assertEqual)
-    failIfEqual = assertNotEquals = _deprecate(assertNotEqual)
-    failUnlessAlmostEqual = assertAlmostEquals = _deprecate(assertAlmostEqual)
-    failIfAlmostEqual = assertNotAlmostEquals = _deprecate(assertNotAlmostEqual)
-    failUnless = assert_ = _deprecate(assertTrue)
-    failUnlessRaises = _deprecate(assertRaises)
-    failIf = _deprecate(assertFalse)
->>>>>>> 361467e5
     assertRaisesRegexp = _deprecate(assertRaisesRegex)
     assertRegexpMatches = _deprecate(assertRegex)
 
