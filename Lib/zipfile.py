"""
Read and write ZIP files.

XXX references to utf-8 need further investigation.
"""
import io
import os
import re
import importlib.util
import sys
import time
import stat
import shutil
import struct
import binascii


try:
    import zlib # We may need its compression method
    crc32 = zlib.crc32
except ImportError:
    zlib = None
    crc32 = binascii.crc32

try:
    import bz2 # We may need its compression method
except ImportError:
    bz2 = None

try:
    import lzma # We may need its compression method
except ImportError:
    lzma = None

__all__ = ["BadZipFile", "BadZipfile", "error",
           "ZIP_STORED", "ZIP_DEFLATED", "ZIP_BZIP2", "ZIP_LZMA",
           "is_zipfile", "ZipInfo", "ZipFile", "PyZipFile", "LargeZipFile"]

class BadZipFile(Exception):
    pass


class LargeZipFile(Exception):
    """
    Raised when writing a zipfile, the zipfile requires ZIP64 extensions
    and those extensions are disabled.
    """

error = BadZipfile = BadZipFile      # Pre-3.2 compatibility names


ZIP64_LIMIT = (1 << 31) - 1
ZIP_FILECOUNT_LIMIT = 1 << 16
ZIP_MAX_COMMENT = (1 << 16) - 1

# constants for Zip file compression methods
ZIP_STORED = 0
ZIP_DEFLATED = 8
ZIP_BZIP2 = 12
ZIP_LZMA = 14
# Other ZIP compression methods not supported

DEFAULT_VERSION = 20
ZIP64_VERSION = 45
BZIP2_VERSION = 46
LZMA_VERSION = 63
# we recognize (but not necessarily support) all features up to that version
MAX_EXTRACT_VERSION = 63

# Below are some formats and associated data for reading/writing headers using
# the struct module.  The names and structures of headers/records are those used
# in the PKWARE description of the ZIP file format:
#     http://www.pkware.com/documents/casestudies/APPNOTE.TXT
# (URL valid as of January 2008)

# The "end of central directory" structure, magic number, size, and indices
# (section V.I in the format document)
structEndArchive = b"<4s4H2LH"
stringEndArchive = b"PK\005\006"
sizeEndCentDir = struct.calcsize(structEndArchive)

_ECD_SIGNATURE = 0
_ECD_DISK_NUMBER = 1
_ECD_DISK_START = 2
_ECD_ENTRIES_THIS_DISK = 3
_ECD_ENTRIES_TOTAL = 4
_ECD_SIZE = 5
_ECD_OFFSET = 6
_ECD_COMMENT_SIZE = 7
# These last two indices are not part of the structure as defined in the
# spec, but they are used internally by this module as a convenience
_ECD_COMMENT = 8
_ECD_LOCATION = 9

# The "central directory" structure, magic number, size, and indices
# of entries in the structure (section V.F in the format document)
structCentralDir = "<4s4B4HL2L5H2L"
stringCentralDir = b"PK\001\002"
sizeCentralDir = struct.calcsize(structCentralDir)

# indexes of entries in the central directory structure
_CD_SIGNATURE = 0
_CD_CREATE_VERSION = 1
_CD_CREATE_SYSTEM = 2
_CD_EXTRACT_VERSION = 3
_CD_EXTRACT_SYSTEM = 4
_CD_FLAG_BITS = 5
_CD_COMPRESS_TYPE = 6
_CD_TIME = 7
_CD_DATE = 8
_CD_CRC = 9
_CD_COMPRESSED_SIZE = 10
_CD_UNCOMPRESSED_SIZE = 11
_CD_FILENAME_LENGTH = 12
_CD_EXTRA_FIELD_LENGTH = 13
_CD_COMMENT_LENGTH = 14
_CD_DISK_NUMBER_START = 15
_CD_INTERNAL_FILE_ATTRIBUTES = 16
_CD_EXTERNAL_FILE_ATTRIBUTES = 17
_CD_LOCAL_HEADER_OFFSET = 18

# The "local file header" structure, magic number, size, and indices
# (section V.A in the format document)
structFileHeader = "<4s2B4HL2L2H"
stringFileHeader = b"PK\003\004"
sizeFileHeader = struct.calcsize(structFileHeader)

_FH_SIGNATURE = 0
_FH_EXTRACT_VERSION = 1
_FH_EXTRACT_SYSTEM = 2
_FH_GENERAL_PURPOSE_FLAG_BITS = 3
_FH_COMPRESSION_METHOD = 4
_FH_LAST_MOD_TIME = 5
_FH_LAST_MOD_DATE = 6
_FH_CRC = 7
_FH_COMPRESSED_SIZE = 8
_FH_UNCOMPRESSED_SIZE = 9
_FH_FILENAME_LENGTH = 10
_FH_EXTRA_FIELD_LENGTH = 11

# The "Zip64 end of central directory locator" structure, magic number, and size
structEndArchive64Locator = "<4sLQL"
stringEndArchive64Locator = b"PK\x06\x07"
sizeEndCentDir64Locator = struct.calcsize(structEndArchive64Locator)

# The "Zip64 end of central directory" record, magic number, size, and indices
# (section V.G in the format document)
structEndArchive64 = "<4sQ2H2L4Q"
stringEndArchive64 = b"PK\x06\x06"
sizeEndCentDir64 = struct.calcsize(structEndArchive64)

_CD64_SIGNATURE = 0
_CD64_DIRECTORY_RECSIZE = 1
_CD64_CREATE_VERSION = 2
_CD64_EXTRACT_VERSION = 3
_CD64_DISK_NUMBER = 4
_CD64_DISK_NUMBER_START = 5
_CD64_NUMBER_ENTRIES_THIS_DISK = 6
_CD64_NUMBER_ENTRIES_TOTAL = 7
_CD64_DIRECTORY_SIZE = 8
_CD64_OFFSET_START_CENTDIR = 9

def _check_zipfile(fp):
    try:
        if _EndRecData(fp):
            return True         # file has correct magic number
    except OSError:
        pass
    return False

def is_zipfile(filename):
    """Quickly see if a file is a ZIP file by checking the magic number.

    The filename argument may be a file or file-like object too.
    """
    result = False
    try:
        if hasattr(filename, "read"):
            result = _check_zipfile(fp=filename)
        else:
            with open(filename, "rb") as fp:
                result = _check_zipfile(fp)
    except OSError:
        pass
    return result

def _EndRecData64(fpin, offset, endrec):
    """
    Read the ZIP64 end-of-archive records and use that to update endrec
    """
    try:
        fpin.seek(offset - sizeEndCentDir64Locator, 2)
    except OSError:
        # If the seek fails, the file is not large enough to contain a ZIP64
        # end-of-archive record, so just return the end record we were given.
        return endrec

    data = fpin.read(sizeEndCentDir64Locator)
    if len(data) != sizeEndCentDir64Locator:
        return endrec
    sig, diskno, reloff, disks = struct.unpack(structEndArchive64Locator, data)
    if sig != stringEndArchive64Locator:
        return endrec

    if diskno != 0 or disks != 1:
        raise BadZipFile("zipfiles that span multiple disks are not supported")

    # Assume no 'zip64 extensible data'
    fpin.seek(offset - sizeEndCentDir64Locator - sizeEndCentDir64, 2)
    data = fpin.read(sizeEndCentDir64)
    if len(data) != sizeEndCentDir64:
        return endrec
    sig, sz, create_version, read_version, disk_num, disk_dir, \
        dircount, dircount2, dirsize, diroffset = \
        struct.unpack(structEndArchive64, data)
    if sig != stringEndArchive64:
        return endrec

    # Update the original endrec using data from the ZIP64 record
    endrec[_ECD_SIGNATURE] = sig
    endrec[_ECD_DISK_NUMBER] = disk_num
    endrec[_ECD_DISK_START] = disk_dir
    endrec[_ECD_ENTRIES_THIS_DISK] = dircount
    endrec[_ECD_ENTRIES_TOTAL] = dircount2
    endrec[_ECD_SIZE] = dirsize
    endrec[_ECD_OFFSET] = diroffset
    return endrec


def _EndRecData(fpin):
    """Return data from the "End of Central Directory" record, or None.

    The data is a list of the nine items in the ZIP "End of central dir"
    record followed by a tenth item, the file seek offset of this record."""

    # Determine file size
    fpin.seek(0, 2)
    filesize = fpin.tell()

    # Check to see if this is ZIP file with no archive comment (the
    # "end of central directory" structure should be the last item in the
    # file if this is the case).
    try:
        fpin.seek(-sizeEndCentDir, 2)
    except OSError:
        return None
    data = fpin.read()
    if (len(data) == sizeEndCentDir and
        data[0:4] == stringEndArchive and
        data[-2:] == b"\000\000"):
        # the signature is correct and there's no comment, unpack structure
        endrec = struct.unpack(structEndArchive, data)
        endrec=list(endrec)

        # Append a blank comment and record start offset
        endrec.append(b"")
        endrec.append(filesize - sizeEndCentDir)

        # Try to read the "Zip64 end of central directory" structure
        return _EndRecData64(fpin, -sizeEndCentDir, endrec)

    # Either this is not a ZIP file, or it is a ZIP file with an archive
    # comment.  Search the end of the file for the "end of central directory"
    # record signature. The comment is the last item in the ZIP file and may be
    # up to 64K long.  It is assumed that the "end of central directory" magic
    # number does not appear in the comment.
    maxCommentStart = max(filesize - (1 << 16) - sizeEndCentDir, 0)
    fpin.seek(maxCommentStart, 0)
    data = fpin.read()
    start = data.rfind(stringEndArchive)
    if start >= 0:
        # found the magic number; attempt to unpack and interpret
        recData = data[start:start+sizeEndCentDir]
        if len(recData) != sizeEndCentDir:
            # Zip file is corrupted.
            return None
        endrec = list(struct.unpack(structEndArchive, recData))
        commentSize = endrec[_ECD_COMMENT_SIZE] #as claimed by the zip file
        comment = data[start+sizeEndCentDir:start+sizeEndCentDir+commentSize]
        endrec.append(comment)
        endrec.append(maxCommentStart + start)

        # Try to read the "Zip64 end of central directory" structure
        return _EndRecData64(fpin, maxCommentStart + start - filesize,
                             endrec)

    # Unable to find a valid end of central directory structure
    return None


class ZipInfo (object):
    """Class with attributes describing each file in the ZIP archive."""

    __slots__ = (
        'orig_filename',
        'filename',
        'date_time',
        'compress_type',
        'comment',
        'extra',
        'create_system',
        'create_version',
        'extract_version',
        'reserved',
        'flag_bits',
        'volume',
        'internal_attr',
        'external_attr',
        'header_offset',
        'CRC',
        'compress_size',
        'file_size',
        '_raw_time',
    )

    def __init__(self, filename="NoName", date_time=(1980,1,1,0,0,0)):
        self.orig_filename = filename   # Original file name in archive

        # Terminate the file name at the first null byte.  Null bytes in file
        # names are used as tricks by viruses in archives.
        null_byte = filename.find(chr(0))
        if null_byte >= 0:
            filename = filename[0:null_byte]
        # This is used to ensure paths in generated ZIP files always use
        # forward slashes as the directory separator, as required by the
        # ZIP format specification.
        if os.sep != "/" and os.sep in filename:
            filename = filename.replace(os.sep, "/")

        self.filename = filename        # Normalized file name
        self.date_time = date_time      # year, month, day, hour, min, sec

        if date_time[0] < 1980:
            raise ValueError('ZIP does not support timestamps before 1980')

        # Standard values:
        self.compress_type = ZIP_STORED # Type of compression for the file
        self.comment = b""              # Comment for each file
        self.extra = b""                # ZIP extra data
        if sys.platform == 'win32':
            self.create_system = 0          # System which created ZIP archive
        else:
            # Assume everything else is unix-y
            self.create_system = 3          # System which created ZIP archive
        self.create_version = DEFAULT_VERSION  # Version which created ZIP archive
        self.extract_version = DEFAULT_VERSION # Version needed to extract archive
        self.reserved = 0               # Must be zero
        self.flag_bits = 0              # ZIP flag bits
        self.volume = 0                 # Volume number of file header
        self.internal_attr = 0          # Internal attributes
        self.external_attr = 0          # External file attributes
        # Other attributes are set by class ZipFile:
        # header_offset         Byte offset to the file header
        # CRC                   CRC-32 of the uncompressed file
        # compress_size         Size of the compressed file
        # file_size             Size of the uncompressed file

    def FileHeader(self, zip64=None):
        """Return the per-file header as a string."""
        dt = self.date_time
        dosdate = (dt[0] - 1980) << 9 | dt[1] << 5 | dt[2]
        dostime = dt[3] << 11 | dt[4] << 5 | (dt[5] // 2)
        if self.flag_bits & 0x08:
            # Set these to zero because we write them after the file data
            CRC = compress_size = file_size = 0
        else:
            CRC = self.CRC
            compress_size = self.compress_size
            file_size = self.file_size

        extra = self.extra

        min_version = 0
        if zip64 is None:
            zip64 = file_size > ZIP64_LIMIT or compress_size > ZIP64_LIMIT
        if zip64:
            fmt = '<HHQQ'
            extra = extra + struct.pack(fmt,
                                        1, struct.calcsize(fmt)-4, file_size, compress_size)
        if file_size > ZIP64_LIMIT or compress_size > ZIP64_LIMIT:
            if not zip64:
                raise LargeZipFile("Filesize would require ZIP64 extensions")
            # File is larger than what fits into a 4 byte integer,
            # fall back to the ZIP64 extension
            file_size = 0xffffffff
            compress_size = 0xffffffff
            min_version = ZIP64_VERSION

        if self.compress_type == ZIP_BZIP2:
            min_version = max(BZIP2_VERSION, min_version)
        elif self.compress_type == ZIP_LZMA:
            min_version = max(LZMA_VERSION, min_version)

        self.extract_version = max(min_version, self.extract_version)
        self.create_version = max(min_version, self.create_version)
        filename, flag_bits = self._encodeFilenameFlags()
        header = struct.pack(structFileHeader, stringFileHeader,
                             self.extract_version, self.reserved, flag_bits,
                             self.compress_type, dostime, dosdate, CRC,
                             compress_size, file_size,
                             len(filename), len(extra))
        return header + filename + extra

    def _encodeFilenameFlags(self):
        try:
            return self.filename.encode('ascii'), self.flag_bits
        except UnicodeEncodeError:
            return self.filename.encode('utf-8'), self.flag_bits | 0x800

    def _decodeExtra(self):
        # Try to decode the extra field.
        extra = self.extra
        unpack = struct.unpack
        while extra:
            tp, ln = unpack('<HH', extra[:4])
            if tp == 1:
                if ln >= 24:
                    counts = unpack('<QQQ', extra[4:28])
                elif ln == 16:
                    counts = unpack('<QQ', extra[4:20])
                elif ln == 8:
                    counts = unpack('<Q', extra[4:12])
                elif ln == 0:
                    counts = ()
                else:
                    raise RuntimeError("Corrupt extra field %s"%(ln,))

                idx = 0

                # ZIP64 extension (large files and/or large archives)
                if self.file_size in (0xffffffffffffffff, 0xffffffff):
                    self.file_size = counts[idx]
                    idx += 1

                if self.compress_size == 0xFFFFFFFF:
                    self.compress_size = counts[idx]
                    idx += 1

                if self.header_offset == 0xffffffff:
                    old = self.header_offset
                    self.header_offset = counts[idx]
                    idx+=1

            extra = extra[ln+4:]


class _ZipDecrypter:
    """Class to handle decryption of files stored within a ZIP archive.

    ZIP supports a password-based form of encryption. Even though known
    plaintext attacks have been found against it, it is still useful
    to be able to get data out of such a file.

    Usage:
        zd = _ZipDecrypter(mypwd)
        plain_char = zd(cypher_char)
        plain_text = map(zd, cypher_text)
    """

    def _GenerateCRCTable():
        """Generate a CRC-32 table.

        ZIP encryption uses the CRC32 one-byte primitive for scrambling some
        internal keys. We noticed that a direct implementation is faster than
        relying on binascii.crc32().
        """
        poly = 0xedb88320
        table = [0] * 256
        for i in range(256):
            crc = i
            for j in range(8):
                if crc & 1:
                    crc = ((crc >> 1) & 0x7FFFFFFF) ^ poly
                else:
                    crc = ((crc >> 1) & 0x7FFFFFFF)
            table[i] = crc
        return table
    crctable = None

    def _crc32(self, ch, crc):
        """Compute the CRC32 primitive on one byte."""
        return ((crc >> 8) & 0xffffff) ^ self.crctable[(crc ^ ch) & 0xff]

    def __init__(self, pwd):
        if _ZipDecrypter.crctable is None:
            _ZipDecrypter.crctable = _ZipDecrypter._GenerateCRCTable()
        self.key0 = 305419896
        self.key1 = 591751049
        self.key2 = 878082192
        for p in pwd:
            self._UpdateKeys(p)

    def _UpdateKeys(self, c):
        self.key0 = self._crc32(c, self.key0)
        self.key1 = (self.key1 + (self.key0 & 255)) & 4294967295
        self.key1 = (self.key1 * 134775813 + 1) & 4294967295
        self.key2 = self._crc32((self.key1 >> 24) & 255, self.key2)

    def __call__(self, c):
        """Decrypt a single character."""
        assert isinstance(c, int)
        k = self.key2 | 2
        c = c ^ (((k * (k^1)) >> 8) & 255)
        self._UpdateKeys(c)
        return c


class LZMACompressor:

    def __init__(self):
        self._comp = None

    def _init(self):
        props = lzma._encode_filter_properties({'id': lzma.FILTER_LZMA1})
        self._comp = lzma.LZMACompressor(lzma.FORMAT_RAW, filters=[
            lzma._decode_filter_properties(lzma.FILTER_LZMA1, props)
        ])
        return struct.pack('<BBH', 9, 4, len(props)) + props

    def compress(self, data):
        if self._comp is None:
            return self._init() + self._comp.compress(data)
        return self._comp.compress(data)

    def flush(self):
        if self._comp is None:
            return self._init() + self._comp.flush()
        return self._comp.flush()


class LZMADecompressor:

    def __init__(self):
        self._decomp = None
        self._unconsumed = b''
        self.eof = False

    def decompress(self, data):
        if self._decomp is None:
            self._unconsumed += data
            if len(self._unconsumed) <= 4:
                return b''
            psize, = struct.unpack('<H', self._unconsumed[2:4])
            if len(self._unconsumed) <= 4 + psize:
                return b''

            self._decomp = lzma.LZMADecompressor(lzma.FORMAT_RAW, filters=[
                lzma._decode_filter_properties(lzma.FILTER_LZMA1,
                                               self._unconsumed[4:4 + psize])
            ])
            data = self._unconsumed[4 + psize:]
            del self._unconsumed

        result = self._decomp.decompress(data)
        self.eof = self._decomp.eof
        return result


compressor_names = {
    0: 'store',
    1: 'shrink',
    2: 'reduce',
    3: 'reduce',
    4: 'reduce',
    5: 'reduce',
    6: 'implode',
    7: 'tokenize',
    8: 'deflate',
    9: 'deflate64',
    10: 'implode',
    12: 'bzip2',
    14: 'lzma',
    18: 'terse',
    19: 'lz77',
    97: 'wavpack',
    98: 'ppmd',
}

def _check_compression(compression):
    if compression == ZIP_STORED:
        pass
    elif compression == ZIP_DEFLATED:
        if not zlib:
            raise RuntimeError(
                "Compression requires the (missing) zlib module")
    elif compression == ZIP_BZIP2:
        if not bz2:
            raise RuntimeError(
                "Compression requires the (missing) bz2 module")
    elif compression == ZIP_LZMA:
        if not lzma:
            raise RuntimeError(
                "Compression requires the (missing) lzma module")
    else:
        raise RuntimeError("That compression method is not supported")


def _get_compressor(compress_type):
    if compress_type == ZIP_DEFLATED:
        return zlib.compressobj(zlib.Z_DEFAULT_COMPRESSION,
                                zlib.DEFLATED, -15)
    elif compress_type == ZIP_BZIP2:
        return bz2.BZ2Compressor()
    elif compress_type == ZIP_LZMA:
        return LZMACompressor()
    else:
        return None


def _get_decompressor(compress_type):
    if compress_type == ZIP_STORED:
        return None
    elif compress_type == ZIP_DEFLATED:
        return zlib.decompressobj(-15)
    elif compress_type == ZIP_BZIP2:
        return bz2.BZ2Decompressor()
    elif compress_type == ZIP_LZMA:
        return LZMADecompressor()
    else:
        descr = compressor_names.get(compress_type)
        if descr:
            raise NotImplementedError("compression type %d (%s)" % (compress_type, descr))
        else:
            raise NotImplementedError("compression type %d" % (compress_type,))


class ZipExtFile(io.BufferedIOBase):
    """File-like object for reading an archive member.
       Is returned by ZipFile.open().
    """

    # Max size supported by decompressor.
    MAX_N = 1 << 31 - 1

    # Read from compressed files in 4k blocks.
    MIN_READ_SIZE = 4096

    # Search for universal newlines or line chunks.
    PATTERN = re.compile(br'^(?P<chunk>[^\r\n]+)|(?P<newline>\n|\r\n?)')

    def __init__(self, fileobj, mode, zipinfo, decrypter=None,
                 close_fileobj=False):
        self._fileobj = fileobj
        self._decrypter = decrypter
        self._close_fileobj = close_fileobj

        self._compress_type = zipinfo.compress_type
        self._compress_left = zipinfo.compress_size
        self._left = zipinfo.file_size

        self._decompressor = _get_decompressor(self._compress_type)

        self._eof = False
        self._readbuffer = b''
        self._offset = 0

        self._universal = 'U' in mode
        self.newlines = None

        # Adjust read size for encrypted files since the first 12 bytes
        # are for the encryption/password information.
        if self._decrypter is not None:
            self._compress_left -= 12

        self.mode = mode
        self.name = zipinfo.filename

        if hasattr(zipinfo, 'CRC'):
            self._expected_crc = zipinfo.CRC
            self._running_crc = crc32(b'') & 0xffffffff
        else:
            self._expected_crc = None

    def readline(self, limit=-1):
        """Read and return a line from the stream.

        If limit is specified, at most limit bytes will be read.
        """

        if not self._universal and limit < 0:
            # Shortcut common case - newline found in buffer.
            i = self._readbuffer.find(b'\n', self._offset) + 1
            if i > 0:
                line = self._readbuffer[self._offset: i]
                self._offset = i
                return line

        if not self._universal:
            return io.BufferedIOBase.readline(self, limit)

        line = b''
        while limit < 0 or len(line) < limit:
            readahead = self.peek(2)
            if readahead == b'':
                return line

            #
            # Search for universal newlines or line chunks.
            #
            # The pattern returns either a line chunk or a newline, but not
            # both. Combined with peek(2), we are assured that the sequence
            # '\r\n' is always retrieved completely and never split into
            # separate newlines - '\r', '\n' due to coincidental readaheads.
            #
            match = self.PATTERN.search(readahead)
            newline = match.group('newline')
            if newline is not None:
                if self.newlines is None:
                    self.newlines = []
                if newline not in self.newlines:
                    self.newlines.append(newline)
                self._offset += len(newline)
                return line + b'\n'

            chunk = match.group('chunk')
            if limit >= 0:
                chunk = chunk[: limit - len(line)]

            self._offset += len(chunk)
            line += chunk

        return line

    def peek(self, n=1):
        """Returns buffered bytes without advancing the position."""
        if n > len(self._readbuffer) - self._offset:
            chunk = self.read(n)
            if len(chunk) > self._offset:
                self._readbuffer = chunk + self._readbuffer[self._offset:]
                self._offset = 0
            else:
                self._offset -= len(chunk)

        # Return up to 512 bytes to reduce allocation overhead for tight loops.
        return self._readbuffer[self._offset: self._offset + 512]

    def readable(self):
        return True

    def read(self, n=-1):
        """Read and return up to n bytes.
        If the argument is omitted, None, or negative, data is read and returned until EOF is reached..
        """
        if n is None or n < 0:
            buf = self._readbuffer[self._offset:]
            self._readbuffer = b''
            self._offset = 0
            while not self._eof:
                buf += self._read1(self.MAX_N)
            return buf

        end = n + self._offset
        if end < len(self._readbuffer):
            buf = self._readbuffer[self._offset:end]
            self._offset = end
            return buf

        n = end - len(self._readbuffer)
        buf = self._readbuffer[self._offset:]
        self._readbuffer = b''
        self._offset = 0
        while n > 0 and not self._eof:
            data = self._read1(n)
            if n < len(data):
                self._readbuffer = data
                self._offset = n
                buf += data[:n]
                break
            buf += data
            n -= len(data)
        return buf

    def _update_crc(self, newdata):
        # Update the CRC using the given data.
        if self._expected_crc is None:
            # No need to compute the CRC if we don't have a reference value
            return
        self._running_crc = crc32(newdata, self._running_crc) & 0xffffffff
        # Check the CRC if we're at the end of the file
        if self._eof and self._running_crc != self._expected_crc:
            raise BadZipFile("Bad CRC-32 for file %r" % self.name)

    def read1(self, n):
        """Read up to n bytes with at most one read() system call."""

        if n is None or n < 0:
            buf = self._readbuffer[self._offset:]
            self._readbuffer = b''
            self._offset = 0
            while not self._eof:
                data = self._read1(self.MAX_N)
                if data:
                    buf += data
                    break
            return buf

        end = n + self._offset
        if end < len(self._readbuffer):
            buf = self._readbuffer[self._offset:end]
            self._offset = end
            return buf

        n = end - len(self._readbuffer)
        buf = self._readbuffer[self._offset:]
        self._readbuffer = b''
        self._offset = 0
        if n > 0:
            while not self._eof:
                data = self._read1(n)
                if n < len(data):
                    self._readbuffer = data
                    self._offset = n
                    buf += data[:n]
                    break
                if data:
                    buf += data
                    break
        return buf

    def _read1(self, n):
        # Read up to n compressed bytes with at most one read() system call,
        # decrypt and decompress them.
        if self._eof or n <= 0:
            return b''

        # Read from file.
        if self._compress_type == ZIP_DEFLATED:
            ## Handle unconsumed data.
            data = self._decompressor.unconsumed_tail
            if n > len(data):
                data += self._read2(n - len(data))
        else:
            data = self._read2(n)

        if self._compress_type == ZIP_STORED:
            self._eof = self._compress_left <= 0
        elif self._compress_type == ZIP_DEFLATED:
            n = max(n, self.MIN_READ_SIZE)
            data = self._decompressor.decompress(data, n)
            self._eof = (self._decompressor.eof or
                         self._compress_left <= 0 and
                         not self._decompressor.unconsumed_tail)
            if self._eof:
                data += self._decompressor.flush()
        else:
            data = self._decompressor.decompress(data)
            self._eof = self._decompressor.eof or self._compress_left <= 0

        data = data[:self._left]
        self._left -= len(data)
        if self._left <= 0:
            self._eof = True
        self._update_crc(data)
        return data

    def _read2(self, n):
        if self._compress_left <= 0:
            return b''

        n = max(n, self.MIN_READ_SIZE)
        n = min(n, self._compress_left)

        data = self._fileobj.read(n)
        self._compress_left -= len(data)
        if not data:
            raise EOFError

        if self._decrypter is not None:
            data = bytes(map(self._decrypter, data))
        return data

    def close(self):
        try:
            if self._close_fileobj:
                self._fileobj.close()
        finally:
            super().close()


class ZipFile:
    """ Class with methods to open, read, write, close, list zip files.

    z = ZipFile(file, mode="r", compression=ZIP_STORED, allowZip64=True)

    file: Either the path to the file, or a file-like object.
          If it is a path, the file will be opened and closed by ZipFile.
    mode: The mode can be either read "r", write "w" or append "a".
    compression: ZIP_STORED (no compression), ZIP_DEFLATED (requires zlib),
                 ZIP_BZIP2 (requires bz2) or ZIP_LZMA (requires lzma).
    allowZip64: if True ZipFile will create files with ZIP64 extensions when
                needed, otherwise it will raise an exception when this would
                be necessary.

    """

    fp = None                   # Set here since __del__ checks it
    _windows_illegal_name_trans_table = None

    def __init__(self, file, mode="r", compression=ZIP_STORED, allowZip64=True):
        """Open the ZIP file with mode read "r", write "w" or append "a"."""
        if mode not in ("r", "w", "a"):
            raise RuntimeError('ZipFile() requires mode "r", "w", or "a"')

        _check_compression(compression)

        self._allowZip64 = allowZip64
        self._didModify = False
        self.debug = 0  # Level of printing: 0 through 3
        self.NameToInfo = {}    # Find file info given name
        self.filelist = []      # List of ZipInfo instances for archive
        self.compression = compression  # Method of compression
        self.mode = key = mode.replace('b', '')[0]
        self.pwd = None
        self._comment = b''

        # Check if we were passed a file-like object
        if isinstance(file, str):
            # No, it's a filename
            self._filePassed = 0
            self.filename = file
            modeDict = {'r' : 'rb', 'w': 'wb', 'a' : 'r+b'}
            try:
                self.fp = io.open(file, modeDict[mode])
            except OSError:
                if mode == 'a':
                    mode = key = 'w'
                    self.fp = io.open(file, modeDict[mode])
                else:
                    raise
        else:
            self._filePassed = 1
            self.fp = file
            self.filename = getattr(file, 'name', None)

        try:
            if key == 'r':
                self._RealGetContents()
            elif key == 'w':
                # set the modified flag so central directory gets written
                # even if no files are added to the archive
                self._didModify = True
            elif key == 'a':
                try:
                    # See if file is a zip file
                    self._RealGetContents()
                    # seek to start of directory and overwrite
                    self.fp.seek(self.start_dir, 0)
                except BadZipFile:
                    # file is not a zip file, just append
                    self.fp.seek(0, 2)

                    # set the modified flag so central directory gets written
                    # even if no files are added to the archive
                    self._didModify = True
            else:
                raise RuntimeError('Mode must be "r", "w" or "a"')
        except:
            fp = self.fp
            self.fp = None
            if not self._filePassed:
                fp.close()
            raise

    def __enter__(self):
        return self

    def __exit__(self, type, value, traceback):
        self.close()

    def _RealGetContents(self):
        """Read in the table of contents for the ZIP file."""
        fp = self.fp
        try:
            endrec = _EndRecData(fp)
        except OSError:
            raise BadZipFile("File is not a zip file")
        if not endrec:
            raise BadZipFile("File is not a zip file")
        if self.debug > 1:
            print(endrec)
        size_cd = endrec[_ECD_SIZE]             # bytes in central directory
        offset_cd = endrec[_ECD_OFFSET]         # offset of central directory
        self._comment = endrec[_ECD_COMMENT]    # archive comment

        # "concat" is zero, unless zip was concatenated to another file
        concat = endrec[_ECD_LOCATION] - size_cd - offset_cd
        if endrec[_ECD_SIGNATURE] == stringEndArchive64:
            # If Zip64 extension structures are present, account for them
            concat -= (sizeEndCentDir64 + sizeEndCentDir64Locator)

        if self.debug > 2:
            inferred = concat + offset_cd
            print("given, inferred, offset", offset_cd, inferred, concat)
        # self.start_dir:  Position of start of central directory
        self.start_dir = offset_cd + concat
        fp.seek(self.start_dir, 0)
        data = fp.read(size_cd)
        fp = io.BytesIO(data)
        total = 0
        while total < size_cd:
            centdir = fp.read(sizeCentralDir)
            if len(centdir) != sizeCentralDir:
                raise BadZipFile("Truncated central directory")
            centdir = struct.unpack(structCentralDir, centdir)
            if centdir[_CD_SIGNATURE] != stringCentralDir:
                raise BadZipFile("Bad magic number for central directory")
            if self.debug > 2:
                print(centdir)
            filename = fp.read(centdir[_CD_FILENAME_LENGTH])
            flags = centdir[5]
            if flags & 0x800:
                # UTF-8 file names extension
                filename = filename.decode('utf-8')
            else:
                # Historical ZIP filename encoding
                filename = filename.decode('cp437')
            # Create ZipInfo instance to store file information
            x = ZipInfo(filename)
            x.extra = fp.read(centdir[_CD_EXTRA_FIELD_LENGTH])
            x.comment = fp.read(centdir[_CD_COMMENT_LENGTH])
            x.header_offset = centdir[_CD_LOCAL_HEADER_OFFSET]
            (x.create_version, x.create_system, x.extract_version, x.reserved,
             x.flag_bits, x.compress_type, t, d,
             x.CRC, x.compress_size, x.file_size) = centdir[1:12]
            if x.extract_version > MAX_EXTRACT_VERSION:
                raise NotImplementedError("zip file version %.1f" %
                                          (x.extract_version / 10))
            x.volume, x.internal_attr, x.external_attr = centdir[15:18]
            # Convert date/time code to (year, month, day, hour, min, sec)
            x._raw_time = t
            x.date_time = ( (d>>9)+1980, (d>>5)&0xF, d&0x1F,
                            t>>11, (t>>5)&0x3F, (t&0x1F) * 2 )

            x._decodeExtra()
            x.header_offset = x.header_offset + concat
            self.filelist.append(x)
            self.NameToInfo[x.filename] = x

            # update total bytes read from central directory
            total = (total + sizeCentralDir + centdir[_CD_FILENAME_LENGTH]
                     + centdir[_CD_EXTRA_FIELD_LENGTH]
                     + centdir[_CD_COMMENT_LENGTH])

            if self.debug > 2:
                print("total", total)


    def namelist(self):
        """Return a list of file names in the archive."""
        return [data.filename for data in self.filelist]

    def infolist(self):
        """Return a list of class ZipInfo instances for files in the
        archive."""
        return self.filelist

    def printdir(self, file=None):
        """Print a table of contents for the zip file."""
        print("%-46s %19s %12s" % ("File Name", "Modified    ", "Size"),
              file=file)
        for zinfo in self.filelist:
            date = "%d-%02d-%02d %02d:%02d:%02d" % zinfo.date_time[:6]
            print("%-46s %s %12d" % (zinfo.filename, date, zinfo.file_size),
                  file=file)

    def testzip(self):
        """Read all the files and check the CRC."""
        chunk_size = 2 ** 20
        for zinfo in self.filelist:
            try:
                # Read by chunks, to avoid an OverflowError or a
                # MemoryError with very large embedded files.
                with self.open(zinfo.filename, "r") as f:
                    while f.read(chunk_size):     # Check CRC-32
                        pass
            except BadZipFile:
                return zinfo.filename

    def getinfo(self, name):
        """Return the instance of ZipInfo given 'name'."""
        info = self.NameToInfo.get(name)
        if info is None:
            raise KeyError(
                'There is no item named %r in the archive' % name)

        return info

    def setpassword(self, pwd):
        """Set default password for encrypted files."""
        if pwd and not isinstance(pwd, bytes):
            raise TypeError("pwd: expected bytes, got %s" % type(pwd))
        if pwd:
            self.pwd = pwd
        else:
            self.pwd = None

    @property
    def comment(self):
        """The comment text associated with the ZIP file."""
        return self._comment

    @comment.setter
    def comment(self, comment):
        if not isinstance(comment, bytes):
            raise TypeError("comment: expected bytes, got %s" % type(comment))
        # check for valid comment length
<<<<<<< HEAD
        if len(comment) >= ZIP_MAX_COMMENT:
            if self.debug:
                print('Archive comment is too long; truncating to %d bytes'
                      % ZIP_MAX_COMMENT)
=======
        if len(comment) > ZIP_MAX_COMMENT:
            import warnings
            warnings.warn('Archive comment is too long; truncating to %d bytes'
                          % ZIP_MAX_COMMENT, stacklevel=2)
>>>>>>> 9b7a1a1a
            comment = comment[:ZIP_MAX_COMMENT]
        self._comment = comment
        self._didModify = True

    def read(self, name, pwd=None):
        """Return file bytes (as a string) for name."""
        with self.open(name, "r", pwd) as fp:
            return fp.read()

    def open(self, name, mode="r", pwd=None):
        """Return file-like object for 'name'."""
        if mode not in ("r", "U", "rU"):
            raise RuntimeError('open() requires mode "r", "U", or "rU"')
        if 'U' in mode:
            import warnings
            warnings.warn("'U' mode is deprecated",
                          DeprecationWarning, 2)
        if pwd and not isinstance(pwd, bytes):
            raise TypeError("pwd: expected bytes, got %s" % type(pwd))
        if not self.fp:
            raise RuntimeError(
                "Attempt to read ZIP archive that was already closed")

        # Only open a new file for instances where we were not
        # given a file object in the constructor
        if self._filePassed:
            zef_file = self.fp
        else:
            zef_file = io.open(self.filename, 'rb')

        try:
            # Make sure we have an info object
            if isinstance(name, ZipInfo):
                # 'name' is already an info object
                zinfo = name
            else:
                # Get info object for name
                zinfo = self.getinfo(name)
            zef_file.seek(zinfo.header_offset, 0)

            # Skip the file header:
            fheader = zef_file.read(sizeFileHeader)
            if len(fheader) != sizeFileHeader:
                raise BadZipFile("Truncated file header")
            fheader = struct.unpack(structFileHeader, fheader)
            if fheader[_FH_SIGNATURE] != stringFileHeader:
                raise BadZipFile("Bad magic number for file header")

            fname = zef_file.read(fheader[_FH_FILENAME_LENGTH])
            if fheader[_FH_EXTRA_FIELD_LENGTH]:
                zef_file.read(fheader[_FH_EXTRA_FIELD_LENGTH])

            if zinfo.flag_bits & 0x20:
                # Zip 2.7: compressed patched data
                raise NotImplementedError("compressed patched data (flag bit 5)")

            if zinfo.flag_bits & 0x40:
                # strong encryption
                raise NotImplementedError("strong encryption (flag bit 6)")

            if zinfo.flag_bits & 0x800:
                # UTF-8 filename
                fname_str = fname.decode("utf-8")
            else:
                fname_str = fname.decode("cp437")

            if fname_str != zinfo.orig_filename:
                raise BadZipFile(
                    'File name in directory %r and header %r differ.'
                    % (zinfo.orig_filename, fname))

            # check for encrypted flag & handle password
            is_encrypted = zinfo.flag_bits & 0x1
            zd = None
            if is_encrypted:
                if not pwd:
                    pwd = self.pwd
                if not pwd:
                    raise RuntimeError("File %s is encrypted, password "
                                       "required for extraction" % name)

                zd = _ZipDecrypter(pwd)
                # The first 12 bytes in the cypher stream is an encryption header
                #  used to strengthen the algorithm. The first 11 bytes are
                #  completely random, while the 12th contains the MSB of the CRC,
                #  or the MSB of the file time depending on the header type
                #  and is used to check the correctness of the password.
                header = zef_file.read(12)
                h = list(map(zd, header[0:12]))
                if zinfo.flag_bits & 0x8:
                    # compare against the file type from extended local headers
                    check_byte = (zinfo._raw_time >> 8) & 0xff
                else:
                    # compare against the CRC otherwise
                    check_byte = (zinfo.CRC >> 24) & 0xff
                if h[11] != check_byte:
                    raise RuntimeError("Bad password for file", name)

            return ZipExtFile(zef_file, mode, zinfo, zd,
                              close_fileobj=not self._filePassed)
        except:
            if not self._filePassed:
                zef_file.close()
            raise

    def extract(self, member, path=None, pwd=None):
        """Extract a member from the archive to the current working directory,
           using its full name. Its file information is extracted as accurately
           as possible. `member' may be a filename or a ZipInfo object. You can
           specify a different directory using `path'.
        """
        if not isinstance(member, ZipInfo):
            member = self.getinfo(member)

        if path is None:
            path = os.getcwd()

        return self._extract_member(member, path, pwd)

    def extractall(self, path=None, members=None, pwd=None):
        """Extract all members from the archive to the current working
           directory. `path' specifies a different directory to extract to.
           `members' is optional and must be a subset of the list returned
           by namelist().
        """
        if members is None:
            members = self.namelist()

        for zipinfo in members:
            self.extract(zipinfo, path, pwd)

    @classmethod
    def _sanitize_windows_name(cls, arcname, pathsep):
        """Replace bad characters and remove trailing dots from parts."""
        table = cls._windows_illegal_name_trans_table
        if not table:
            illegal = ':<>|"?*'
            table = str.maketrans(illegal, '_' * len(illegal))
            cls._windows_illegal_name_trans_table = table
        arcname = arcname.translate(table)
        # remove trailing dots
        arcname = (x.rstrip('.') for x in arcname.split(pathsep))
        # rejoin, removing empty parts.
        arcname = pathsep.join(x for x in arcname if x)
        return arcname

    def _extract_member(self, member, targetpath, pwd):
        """Extract the ZipInfo object 'member' to a physical
           file on the path targetpath.
        """
        # build the destination pathname, replacing
        # forward slashes to platform specific separators.
        arcname = member.filename.replace('/', os.path.sep)

        if os.path.altsep:
            arcname = arcname.replace(os.path.altsep, os.path.sep)
        # interpret absolute pathname as relative, remove drive letter or
        # UNC path, redundant separators, "." and ".." components.
        arcname = os.path.splitdrive(arcname)[1]
        invalid_path_parts = ('', os.path.curdir, os.path.pardir)
        arcname = os.path.sep.join(x for x in arcname.split(os.path.sep)
                                   if x not in invalid_path_parts)
        if os.path.sep == '\\':
            # filter illegal characters on Windows
            arcname = self._sanitize_windows_name(arcname, os.path.sep)

        targetpath = os.path.join(targetpath, arcname)
        targetpath = os.path.normpath(targetpath)

        # Create all upper directories if necessary.
        upperdirs = os.path.dirname(targetpath)
        if upperdirs and not os.path.exists(upperdirs):
            os.makedirs(upperdirs)

        if member.filename[-1] == '/':
            if not os.path.isdir(targetpath):
                os.mkdir(targetpath)
            return targetpath

        with self.open(member, pwd=pwd) as source, \
             open(targetpath, "wb") as target:
            shutil.copyfileobj(source, target)

        return targetpath

    def _writecheck(self, zinfo):
        """Check for errors before writing a file to the archive."""
        if zinfo.filename in self.NameToInfo:
            import warnings
            warnings.warn('Duplicate name: %r' % zinfo.filename, stacklevel=3)
        if self.mode not in ("w", "a"):
            raise RuntimeError('write() requires mode "w" or "a"')
        if not self.fp:
            raise RuntimeError(
                "Attempt to write ZIP archive that was already closed")
        _check_compression(zinfo.compress_type)
        if zinfo.file_size > ZIP64_LIMIT:
            if not self._allowZip64:
                raise LargeZipFile("Filesize would require ZIP64 extensions")
        if zinfo.header_offset > ZIP64_LIMIT:
            if not self._allowZip64:
                raise LargeZipFile(
                    "Zipfile size would require ZIP64 extensions")

    def write(self, filename, arcname=None, compress_type=None):
        """Put the bytes from filename into the archive under the name
        arcname."""
        if not self.fp:
            raise RuntimeError(
                "Attempt to write to ZIP archive that was already closed")

        st = os.stat(filename)
        isdir = stat.S_ISDIR(st.st_mode)
        mtime = time.localtime(st.st_mtime)
        date_time = mtime[0:6]
        # Create ZipInfo instance to store file information
        if arcname is None:
            arcname = filename
        arcname = os.path.normpath(os.path.splitdrive(arcname)[1])
        while arcname[0] in (os.sep, os.altsep):
            arcname = arcname[1:]
        if isdir:
            arcname += '/'
        zinfo = ZipInfo(arcname, date_time)
        zinfo.external_attr = (st[0] & 0xFFFF) << 16      # Unix attributes
        if compress_type is None:
            zinfo.compress_type = self.compression
        else:
            zinfo.compress_type = compress_type

        zinfo.file_size = st.st_size
        zinfo.flag_bits = 0x00
        zinfo.header_offset = self.fp.tell()    # Start of header bytes
        if zinfo.compress_type == ZIP_LZMA:
            # Compressed data includes an end-of-stream (EOS) marker
            zinfo.flag_bits |= 0x02

        self._writecheck(zinfo)
        self._didModify = True

        if isdir:
            zinfo.file_size = 0
            zinfo.compress_size = 0
            zinfo.CRC = 0
            self.filelist.append(zinfo)
            self.NameToInfo[zinfo.filename] = zinfo
            self.fp.write(zinfo.FileHeader(False))
            return

        cmpr = _get_compressor(zinfo.compress_type)
        with open(filename, "rb") as fp:
            # Must overwrite CRC and sizes with correct data later
            zinfo.CRC = CRC = 0
            zinfo.compress_size = compress_size = 0
            # Compressed size can be larger than uncompressed size
            zip64 = self._allowZip64 and \
                zinfo.file_size * 1.05 > ZIP64_LIMIT
            self.fp.write(zinfo.FileHeader(zip64))
            file_size = 0
            while 1:
                buf = fp.read(1024 * 8)
                if not buf:
                    break
                file_size = file_size + len(buf)
                CRC = crc32(buf, CRC) & 0xffffffff
                if cmpr:
                    buf = cmpr.compress(buf)
                    compress_size = compress_size + len(buf)
                self.fp.write(buf)
        if cmpr:
            buf = cmpr.flush()
            compress_size = compress_size + len(buf)
            self.fp.write(buf)
            zinfo.compress_size = compress_size
        else:
            zinfo.compress_size = file_size
        zinfo.CRC = CRC
        zinfo.file_size = file_size
        if not zip64 and self._allowZip64:
            if file_size > ZIP64_LIMIT:
                raise RuntimeError('File size has increased during compressing')
            if compress_size > ZIP64_LIMIT:
                raise RuntimeError('Compressed size larger than uncompressed size')
        # Seek backwards and write file header (which will now include
        # correct CRC and file sizes)
        position = self.fp.tell()       # Preserve current position in file
        self.fp.seek(zinfo.header_offset, 0)
        self.fp.write(zinfo.FileHeader(zip64))
        self.fp.seek(position, 0)
        self.filelist.append(zinfo)
        self.NameToInfo[zinfo.filename] = zinfo

    def writestr(self, zinfo_or_arcname, data, compress_type=None):
        """Write a file into the archive.  The contents is 'data', which
        may be either a 'str' or a 'bytes' instance; if it is a 'str',
        it is encoded as UTF-8 first.
        'zinfo_or_arcname' is either a ZipInfo instance or
        the name of the file in the archive."""
        if isinstance(data, str):
            data = data.encode("utf-8")
        if not isinstance(zinfo_or_arcname, ZipInfo):
            zinfo = ZipInfo(filename=zinfo_or_arcname,
                            date_time=time.localtime(time.time())[:6])
            zinfo.compress_type = self.compression
            zinfo.external_attr = 0o600 << 16
        else:
            zinfo = zinfo_or_arcname

        if not self.fp:
            raise RuntimeError(
                "Attempt to write to ZIP archive that was already closed")

        zinfo.file_size = len(data)            # Uncompressed size
        zinfo.header_offset = self.fp.tell()    # Start of header data
        if compress_type is not None:
            zinfo.compress_type = compress_type
        if zinfo.compress_type == ZIP_LZMA:
            # Compressed data includes an end-of-stream (EOS) marker
            zinfo.flag_bits |= 0x02

        self._writecheck(zinfo)
        self._didModify = True
        zinfo.CRC = crc32(data) & 0xffffffff       # CRC-32 checksum
        co = _get_compressor(zinfo.compress_type)
        if co:
            data = co.compress(data) + co.flush()
            zinfo.compress_size = len(data)    # Compressed size
        else:
            zinfo.compress_size = zinfo.file_size
        zip64 = zinfo.file_size > ZIP64_LIMIT or \
            zinfo.compress_size > ZIP64_LIMIT
        if zip64 and not self._allowZip64:
            raise LargeZipFile("Filesize would require ZIP64 extensions")
        self.fp.write(zinfo.FileHeader(zip64))
        self.fp.write(data)
        if zinfo.flag_bits & 0x08:
            # Write CRC and file sizes after the file data
            fmt = '<LQQ' if zip64 else '<LLL'
            self.fp.write(struct.pack(fmt, zinfo.CRC, zinfo.compress_size,
                                      zinfo.file_size))
        self.fp.flush()
        self.filelist.append(zinfo)
        self.NameToInfo[zinfo.filename] = zinfo

    def __del__(self):
        """Call the "close()" method in case the user forgot."""
        self.close()

    def close(self):
        """Close the file, and for mode "w" and "a" write the ending
        records."""
        if self.fp is None:
            return

        try:
            if self.mode in ("w", "a") and self._didModify: # write ending records
                count = 0
                pos1 = self.fp.tell()
                for zinfo in self.filelist:         # write central directory
                    count = count + 1
                    dt = zinfo.date_time
                    dosdate = (dt[0] - 1980) << 9 | dt[1] << 5 | dt[2]
                    dostime = dt[3] << 11 | dt[4] << 5 | (dt[5] // 2)
                    extra = []
                    if zinfo.file_size > ZIP64_LIMIT \
                       or zinfo.compress_size > ZIP64_LIMIT:
                        extra.append(zinfo.file_size)
                        extra.append(zinfo.compress_size)
                        file_size = 0xffffffff
                        compress_size = 0xffffffff
                    else:
                        file_size = zinfo.file_size
                        compress_size = zinfo.compress_size

                    if zinfo.header_offset > ZIP64_LIMIT:
                        extra.append(zinfo.header_offset)
                        header_offset = 0xffffffff
                    else:
                        header_offset = zinfo.header_offset

                    extra_data = zinfo.extra
                    min_version = 0
                    if extra:
                        # Append a ZIP64 field to the extra's
                        extra_data = struct.pack(
                            '<HH' + 'Q'*len(extra),
                            1, 8*len(extra), *extra) + extra_data

                        min_version = ZIP64_VERSION

                    if zinfo.compress_type == ZIP_BZIP2:
                        min_version = max(BZIP2_VERSION, min_version)
                    elif zinfo.compress_type == ZIP_LZMA:
                        min_version = max(LZMA_VERSION, min_version)

                    extract_version = max(min_version, zinfo.extract_version)
                    create_version = max(min_version, zinfo.create_version)
                    try:
                        filename, flag_bits = zinfo._encodeFilenameFlags()
                        centdir = struct.pack(structCentralDir,
                                              stringCentralDir, create_version,
                                              zinfo.create_system, extract_version, zinfo.reserved,
                                              flag_bits, zinfo.compress_type, dostime, dosdate,
                                              zinfo.CRC, compress_size, file_size,
                                              len(filename), len(extra_data), len(zinfo.comment),
                                              0, zinfo.internal_attr, zinfo.external_attr,
                                              header_offset)
                    except DeprecationWarning:
                        print((structCentralDir, stringCentralDir, create_version,
                               zinfo.create_system, extract_version, zinfo.reserved,
                               zinfo.flag_bits, zinfo.compress_type, dostime, dosdate,
                               zinfo.CRC, compress_size, file_size,
                               len(zinfo.filename), len(extra_data), len(zinfo.comment),
                               0, zinfo.internal_attr, zinfo.external_attr,
                               header_offset), file=sys.stderr)
                        raise
                    self.fp.write(centdir)
                    self.fp.write(filename)
                    self.fp.write(extra_data)
                    self.fp.write(zinfo.comment)

                pos2 = self.fp.tell()
                # Write end-of-zip-archive record
                centDirCount = count
                centDirSize = pos2 - pos1
                centDirOffset = pos1
                if (centDirCount >= ZIP_FILECOUNT_LIMIT or
                    centDirOffset > ZIP64_LIMIT or
                    centDirSize > ZIP64_LIMIT):
                    # Need to write the ZIP64 end-of-archive records
                    zip64endrec = struct.pack(
                        structEndArchive64, stringEndArchive64,
                        44, 45, 45, 0, 0, centDirCount, centDirCount,
                        centDirSize, centDirOffset)
                    self.fp.write(zip64endrec)

                    zip64locrec = struct.pack(
                        structEndArchive64Locator,
                        stringEndArchive64Locator, 0, pos2, 1)
                    self.fp.write(zip64locrec)
                    centDirCount = min(centDirCount, 0xFFFF)
                    centDirSize = min(centDirSize, 0xFFFFFFFF)
                    centDirOffset = min(centDirOffset, 0xFFFFFFFF)

                endrec = struct.pack(structEndArchive, stringEndArchive,
                                     0, 0, centDirCount, centDirCount,
                                     centDirSize, centDirOffset, len(self._comment))
                self.fp.write(endrec)
                self.fp.write(self._comment)
                self.fp.flush()
        finally:
            fp = self.fp
            self.fp = None
            if not self._filePassed:
                fp.close()


class PyZipFile(ZipFile):
    """Class to create ZIP archives with Python library files and packages."""

    def __init__(self, file, mode="r", compression=ZIP_STORED,
                 allowZip64=True, optimize=-1):
        ZipFile.__init__(self, file, mode=mode, compression=compression,
                         allowZip64=allowZip64)
        self._optimize = optimize

    def writepy(self, pathname, basename="", filterfunc=None):
        """Add all files from "pathname" to the ZIP archive.

        If pathname is a package directory, search the directory and
        all package subdirectories recursively for all *.py and enter
        the modules into the archive.  If pathname is a plain
        directory, listdir *.py and enter all modules.  Else, pathname
        must be a Python *.py file and the module will be put into the
        archive.  Added modules are always module.pyo or module.pyc.
        This method will compile the module.py into module.pyc if
        necessary.
        If filterfunc(pathname) is given, it is called with every argument.
        When it is False, the file or directory is skipped.
        """
        if filterfunc and not filterfunc(pathname):
            if self.debug:
                label = 'path' if os.path.isdir(pathname) else 'file'
                print('%s "%s" skipped by filterfunc' % (label, pathname))
            return
        dir, name = os.path.split(pathname)
        if os.path.isdir(pathname):
            initname = os.path.join(pathname, "__init__.py")
            if os.path.isfile(initname):
                # This is a package directory, add it
                if basename:
                    basename = "%s/%s" % (basename, name)
                else:
                    basename = name
                if self.debug:
                    print("Adding package in", pathname, "as", basename)
                fname, arcname = self._get_codename(initname[0:-3], basename)
                if self.debug:
                    print("Adding", arcname)
                self.write(fname, arcname)
                dirlist = os.listdir(pathname)
                dirlist.remove("__init__.py")
                # Add all *.py files and package subdirectories
                for filename in dirlist:
                    path = os.path.join(pathname, filename)
                    root, ext = os.path.splitext(filename)
                    if os.path.isdir(path):
                        if os.path.isfile(os.path.join(path, "__init__.py")):
                            # This is a package directory, add it
                            self.writepy(path, basename,
                                         filterfunc=filterfunc)  # Recursive call
                    elif ext == ".py":
                        if filterfunc and not filterfunc(path):
                            if self.debug:
                                print('file "%s" skipped by filterfunc' % path)
                            continue
                        fname, arcname = self._get_codename(path[0:-3],
                                                            basename)
                        if self.debug:
                            print("Adding", arcname)
                        self.write(fname, arcname)
            else:
                # This is NOT a package directory, add its files at top level
                if self.debug:
                    print("Adding files from directory", pathname)
                for filename in os.listdir(pathname):
                    path = os.path.join(pathname, filename)
                    root, ext = os.path.splitext(filename)
                    if ext == ".py":
                        if filterfunc and not filterfunc(path):
                            if self.debug:
                                print('file "%s" skipped by filterfunc' % path)
                            continue
                        fname, arcname = self._get_codename(path[0:-3],
                                                            basename)
                        if self.debug:
                            print("Adding", arcname)
                        self.write(fname, arcname)
        else:
            if pathname[-3:] != ".py":
                raise RuntimeError(
                    'Files added with writepy() must end with ".py"')
            fname, arcname = self._get_codename(pathname[0:-3], basename)
            if self.debug:
                print("Adding file", arcname)
            self.write(fname, arcname)

    def _get_codename(self, pathname, basename):
        """Return (filename, archivename) for the path.

        Given a module name path, return the correct file path and
        archive name, compiling if necessary.  For example, given
        /python/lib/string, return (/python/lib/string.pyc, string).
        """
        def _compile(file, optimize=-1):
            import py_compile
            if self.debug:
                print("Compiling", file)
            try:
                py_compile.compile(file, doraise=True, optimize=optimize)
            except py_compile.PyCompileError as err:
                print(err.msg)
                return False
            return True

        file_py  = pathname + ".py"
        file_pyc = pathname + ".pyc"
        file_pyo = pathname + ".pyo"
        pycache_pyc = importlib.util.cache_from_source(file_py, True)
        pycache_pyo = importlib.util.cache_from_source(file_py, False)
        if self._optimize == -1:
            # legacy mode: use whatever file is present
            if (os.path.isfile(file_pyo) and
                os.stat(file_pyo).st_mtime >= os.stat(file_py).st_mtime):
                # Use .pyo file.
                arcname = fname = file_pyo
            elif (os.path.isfile(file_pyc) and
                  os.stat(file_pyc).st_mtime >= os.stat(file_py).st_mtime):
                # Use .pyc file.
                arcname = fname = file_pyc
            elif (os.path.isfile(pycache_pyc) and
                  os.stat(pycache_pyc).st_mtime >= os.stat(file_py).st_mtime):
                # Use the __pycache__/*.pyc file, but write it to the legacy pyc
                # file name in the archive.
                fname = pycache_pyc
                arcname = file_pyc
            elif (os.path.isfile(pycache_pyo) and
                  os.stat(pycache_pyo).st_mtime >= os.stat(file_py).st_mtime):
                # Use the __pycache__/*.pyo file, but write it to the legacy pyo
                # file name in the archive.
                fname = pycache_pyo
                arcname = file_pyo
            else:
                # Compile py into PEP 3147 pyc file.
                if _compile(file_py):
                    fname = (pycache_pyc if __debug__ else pycache_pyo)
                    arcname = (file_pyc if __debug__ else file_pyo)
                else:
                    fname = arcname = file_py
        else:
            # new mode: use given optimization level
            if self._optimize == 0:
                fname = pycache_pyc
                arcname = file_pyc
            else:
                fname = pycache_pyo
                arcname = file_pyo
            if not (os.path.isfile(fname) and
                    os.stat(fname).st_mtime >= os.stat(file_py).st_mtime):
                if not _compile(file_py, optimize=self._optimize):
                    fname = arcname = file_py
        archivename = os.path.split(arcname)[1]
        if basename:
            archivename = "%s/%s" % (basename, archivename)
        return (fname, archivename)


def main(args = None):
    import textwrap
    USAGE=textwrap.dedent("""\
        Usage:
            zipfile.py -l zipfile.zip        # Show listing of a zipfile
            zipfile.py -t zipfile.zip        # Test if a zipfile is valid
            zipfile.py -e zipfile.zip target # Extract zipfile into target dir
            zipfile.py -c zipfile.zip src ... # Create zipfile from sources
        """)
    if args is None:
        args = sys.argv[1:]

    if not args or args[0] not in ('-l', '-c', '-e', '-t'):
        print(USAGE)
        sys.exit(1)

    if args[0] == '-l':
        if len(args) != 2:
            print(USAGE)
            sys.exit(1)
        with ZipFile(args[1], 'r') as zf:
            zf.printdir()

    elif args[0] == '-t':
        if len(args) != 2:
            print(USAGE)
            sys.exit(1)
        with ZipFile(args[1], 'r') as zf:
            badfile = zf.testzip()
        if badfile:
            print("The following enclosed file is corrupted: {!r}".format(badfile))
        print("Done testing")

    elif args[0] == '-e':
        if len(args) != 3:
            print(USAGE)
            sys.exit(1)

        with ZipFile(args[1], 'r') as zf:
            out = args[2]
            for path in zf.namelist():
                if path.startswith('./'):
                    tgt = os.path.join(out, path[2:])
                else:
                    tgt = os.path.join(out, path)

                tgtdir = os.path.dirname(tgt)
                if not os.path.exists(tgtdir):
                    os.makedirs(tgtdir)
                with open(tgt, 'wb') as fp:
                    fp.write(zf.read(path))

    elif args[0] == '-c':
        if len(args) < 3:
            print(USAGE)
            sys.exit(1)

        def addToZip(zf, path, zippath):
            if os.path.isfile(path):
                zf.write(path, zippath, ZIP_DEFLATED)
            elif os.path.isdir(path):
                for nm in os.listdir(path):
                    addToZip(zf,
                             os.path.join(path, nm), os.path.join(zippath, nm))
            # else: ignore

        with ZipFile(args[1], 'w') as zf:
            for src in args[2:]:
                addToZip(zf, src, os.path.basename(src))

if __name__ == "__main__":
    main()<|MERGE_RESOLUTION|>--- conflicted
+++ resolved
@@ -1104,17 +1104,10 @@
         if not isinstance(comment, bytes):
             raise TypeError("comment: expected bytes, got %s" % type(comment))
         # check for valid comment length
-<<<<<<< HEAD
-        if len(comment) >= ZIP_MAX_COMMENT:
-            if self.debug:
-                print('Archive comment is too long; truncating to %d bytes'
-                      % ZIP_MAX_COMMENT)
-=======
         if len(comment) > ZIP_MAX_COMMENT:
             import warnings
             warnings.warn('Archive comment is too long; truncating to %d bytes'
                           % ZIP_MAX_COMMENT, stacklevel=2)
->>>>>>> 9b7a1a1a
             comment = comment[:ZIP_MAX_COMMENT]
         self._comment = comment
         self._didModify = True
